--- conflicted
+++ resolved
@@ -43,20 +43,8 @@
 
 void BoundaryConditionManager::CreateChild( string const & childKey, string const & childName )
 {
-<<<<<<< HEAD
   std::unique_ptr<BoundaryConditionBase> bc = BoundaryConditionBase::CatalogInterface::Factory( childKey, childName, this );
   this->RegisterGroup(childName, std::move(bc) );
-=======
-  for (xmlWrapper::xmlNode childNode=targetNode.first_child() ; childNode ; childNode=childNode.next_sibling())
-  {
-    string const typeName = childNode.name();
-    string const name = childNode.attribute("name").value();
-    std::unique_ptr<BoundaryConditionBase> bc = BoundaryConditionBase::CatalogInterface::Factory( typeName, name, this );
-    bc->SetDocumentationNodes(nullptr);
-    bc->ReadXML(childNode);
-    this->RegisterGroup(name, std::move(bc) );
-  }
->>>>>>> 24466102
 }
 
 void BoundaryConditionManager::ApplyBoundaryCondition( dataRepository::ManagedGroup * object,

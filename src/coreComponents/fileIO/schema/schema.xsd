<?xml version="1.0"?>
<xsd:schema xmlns:xsd="http://www.w3.org/2001/XMLSchema">
	<xsd:annotation>
		<xsd:documentation xml:lang="en">GEOSX Input Schema</xsd:documentation>
	</xsd:annotation>
	<xsd:simpleType name="geosx_dataRepository_PlotLevel">
		<xsd:restriction base="xsd:string">
			<xsd:pattern value=".*[\[\]`$].*|[+-]?[\d]+" />
		</xsd:restriction>
	</xsd:simpleType>
	<xsd:simpleType name="geosx_TimeIntegrationOption">
		<xsd:restriction base="xsd:string">
			<xsd:pattern value=".*[\[\]`$].*|[^,\{\}]*" />
		</xsd:restriction>
	</xsd:simpleType>
	<xsd:simpleType name="string">
		<xsd:restriction base="xsd:string">
			<xsd:pattern value=".*[\[\]`$].*|[^,\{\}]*" />
		</xsd:restriction>
	</xsd:simpleType>
	<xsd:simpleType name="path">
		<xsd:restriction base="xsd:string">
			<xsd:pattern value=".*[\[\]`$].*|[^,\{\}]*" />
		</xsd:restriction>
	</xsd:simpleType>
	<xsd:simpleType name="real32_array3d">
		<xsd:restriction base="xsd:string">
			<xsd:pattern value=".*[\[\]`$].*|\{\s*(\{\s*(\{\s*(([+-]?[\d]*([\d]\.?|\.[\d])[\d]*([eE][-+]?[\d]+|\s*),\s*)*[+-]?[\d]*([\d]\.?|\.[\d])[\d]*([eE][-+]?[\d]+|\s*))?\s*\},\s*)*\{\s*(([+-]?[\d]*([\d]\.?|\.[\d])[\d]*([eE][-+]?[\d]+|\s*),\s*)*[+-]?[\d]*([\d]\.?|\.[\d])[\d]*([eE][-+]?[\d]+|\s*))?\s*\}\s*\},\s*)*\{\s*(\{\s*(([+-]?[\d]*([\d]\.?|\.[\d])[\d]*([eE][-+]?[\d]+|\s*),\s*)*[+-]?[\d]*([\d]\.?|\.[\d])[\d]*([eE][-+]?[\d]+|\s*))?\s*\},\s*)*\{\s*(([+-]?[\d]*([\d]\.?|\.[\d])[\d]*([eE][-+]?[\d]+|\s*),\s*)*[+-]?[\d]*([\d]\.?|\.[\d])[\d]*([eE][-+]?[\d]+|\s*))?\s*\}\s*\}\s*\}" />
		</xsd:restriction>
	</xsd:simpleType>
	<xsd:simpleType name="globalIndex_array3d">
		<xsd:restriction base="xsd:string">
			<xsd:pattern value=".*[\[\]`$].*|\{\s*(\{\s*(\{\s*(([+-]?[\d]+,\s*)*[+-]?[\d]+)?\s*\},\s*)*\{\s*(([+-]?[\d]+,\s*)*[+-]?[\d]+)?\s*\}\s*\},\s*)*\{\s*(\{\s*(([+-]?[\d]+,\s*)*[+-]?[\d]+)?\s*\},\s*)*\{\s*(([+-]?[\d]+,\s*)*[+-]?[\d]+)?\s*\}\s*\}\s*\}" />
		</xsd:restriction>
	</xsd:simpleType>
	<xsd:simpleType name="real64_array3d">
		<xsd:restriction base="xsd:string">
			<xsd:pattern value=".*[\[\]`$].*|\{\s*(\{\s*(\{\s*(([+-]?[\d]*([\d]\.?|\.[\d])[\d]*([eE][-+]?[\d]+|\s*),\s*)*[+-]?[\d]*([\d]\.?|\.[\d])[\d]*([eE][-+]?[\d]+|\s*))?\s*\},\s*)*\{\s*(([+-]?[\d]*([\d]\.?|\.[\d])[\d]*([eE][-+]?[\d]+|\s*),\s*)*[+-]?[\d]*([\d]\.?|\.[\d])[\d]*([eE][-+]?[\d]+|\s*))?\s*\}\s*\},\s*)*\{\s*(\{\s*(([+-]?[\d]*([\d]\.?|\.[\d])[\d]*([eE][-+]?[\d]+|\s*),\s*)*[+-]?[\d]*([\d]\.?|\.[\d])[\d]*([eE][-+]?[\d]+|\s*))?\s*\},\s*)*\{\s*(([+-]?[\d]*([\d]\.?|\.[\d])[\d]*([eE][-+]?[\d]+|\s*),\s*)*[+-]?[\d]*([\d]\.?|\.[\d])[\d]*([eE][-+]?[\d]+|\s*))?\s*\}\s*\}\s*\}" />
		</xsd:restriction>
	</xsd:simpleType>
	<xsd:simpleType name="r2_array2d">
		<xsd:restriction base="xsd:string">
			<xsd:pattern value=".*[\[\]`$].*|\{\s*(\{\s*((\s*([+-]?[\d]*([\d]\.?|\.[\d])[\d]*([eE][-+]?[\d]+|\s*),\s*){8}[+-]?[\d]*([\d]\.?|\.[\d])[\d]*([eE][-+]?[\d]+|\s*),\s*)*\s*([+-]?[\d]*([\d]\.?|\.[\d])[\d]*([eE][-+]?[\d]+|\s*),\s*){8}[+-]?[\d]*([\d]\.?|\.[\d])[\d]*([eE][-+]?[\d]+|\s*))?\s*\},\s*)*\{\s*((\s*([+-]?[\d]*([\d]\.?|\.[\d])[\d]*([eE][-+]?[\d]+|\s*),\s*){8}[+-]?[\d]*([\d]\.?|\.[\d])[\d]*([eE][-+]?[\d]+|\s*),\s*)*\s*([+-]?[\d]*([\d]\.?|\.[\d])[\d]*([eE][-+]?[\d]+|\s*),\s*){8}[+-]?[\d]*([\d]\.?|\.[\d])[\d]*([eE][-+]?[\d]+|\s*))?\s*\}\s*\}" />
		</xsd:restriction>
	</xsd:simpleType>
	<xsd:simpleType name="mapPair_array">
		<xsd:restriction base="xsd:string">
			<xsd:pattern value=".*[\[\]`$].*|\{\s*(([^,\{\}]*,\s*)*[^,\{\}]*)?\s*\}" />
		</xsd:restriction>
	</xsd:simpleType>
	<xsd:simpleType name="integer_array3d">
		<xsd:restriction base="xsd:string">
			<xsd:pattern value=".*[\[\]`$].*|\{\s*(\{\s*(\{\s*(([+-]?[\d]+,\s*)*[+-]?[\d]+)?\s*\},\s*)*\{\s*(([+-]?[\d]+,\s*)*[+-]?[\d]+)?\s*\}\s*\},\s*)*\{\s*(\{\s*(([+-]?[\d]+,\s*)*[+-]?[\d]+)?\s*\},\s*)*\{\s*(([+-]?[\d]+,\s*)*[+-]?[\d]+)?\s*\}\s*\}\s*\}" />
		</xsd:restriction>
	</xsd:simpleType>
	<xsd:simpleType name="r1_array2d">
		<xsd:restriction base="xsd:string">
			<xsd:pattern value=".*[\[\]`$].*|\{\s*(\{\s*((\s*([+-]?[\d]*([\d]\.?|\.[\d])[\d]*([eE][-+]?[\d]+|\s*),\s*){2}[+-]?[\d]*([\d]\.?|\.[\d])[\d]*([eE][-+]?[\d]+|\s*),\s*)*\s*([+-]?[\d]*([\d]\.?|\.[\d])[\d]*([eE][-+]?[\d]+|\s*),\s*){2}[+-]?[\d]*([\d]\.?|\.[\d])[\d]*([eE][-+]?[\d]+|\s*))?\s*\},\s*)*\{\s*((\s*([+-]?[\d]*([\d]\.?|\.[\d])[\d]*([eE][-+]?[\d]+|\s*),\s*){2}[+-]?[\d]*([\d]\.?|\.[\d])[\d]*([eE][-+]?[\d]+|\s*),\s*)*\s*([+-]?[\d]*([\d]\.?|\.[\d])[\d]*([eE][-+]?[\d]+|\s*),\s*){2}[+-]?[\d]*([\d]\.?|\.[\d])[\d]*([eE][-+]?[\d]+|\s*))?\s*\}\s*\}" />
		</xsd:restriction>
	</xsd:simpleType>
	<xsd:simpleType name="string_array">
		<xsd:restriction base="xsd:string">
			<xsd:pattern value=".*[\[\]`$].*|\{\s*(([^,\{\}]*,\s*)*[^,\{\}]*)?\s*\}" />
		</xsd:restriction>
	</xsd:simpleType>
	<xsd:simpleType name="localIndex_array3d">
		<xsd:restriction base="xsd:string">
			<xsd:pattern value=".*[\[\]`$].*|\{\s*(\{\s*(\{\s*(([+-]?[\d]+,\s*)*[+-]?[\d]+)?\s*\},\s*)*\{\s*(([+-]?[\d]+,\s*)*[+-]?[\d]+)?\s*\}\s*\},\s*)*\{\s*(\{\s*(([+-]?[\d]+,\s*)*[+-]?[\d]+)?\s*\},\s*)*\{\s*(([+-]?[\d]+,\s*)*[+-]?[\d]+)?\s*\}\s*\}\s*\}" />
		</xsd:restriction>
	</xsd:simpleType>
	<xsd:simpleType name="real64_array2d">
		<xsd:restriction base="xsd:string">
			<xsd:pattern value=".*[\[\]`$].*|\{\s*(\{\s*(([+-]?[\d]*([\d]\.?|\.[\d])[\d]*([eE][-+]?[\d]+|\s*),\s*)*[+-]?[\d]*([\d]\.?|\.[\d])[\d]*([eE][-+]?[\d]+|\s*))?\s*\},\s*)*\{\s*(([+-]?[\d]*([\d]\.?|\.[\d])[\d]*([eE][-+]?[\d]+|\s*),\s*)*[+-]?[\d]*([\d]\.?|\.[\d])[\d]*([eE][-+]?[\d]+|\s*))?\s*\}\s*\}" />
		</xsd:restriction>
	</xsd:simpleType>
	<xsd:simpleType name="mapPair">
		<xsd:restriction base="xsd:string">
			<xsd:pattern value=".*[\[\]`$].*|[^,\{\}]*" />
		</xsd:restriction>
	</xsd:simpleType>
	<xsd:simpleType name="real32_array2d">
		<xsd:restriction base="xsd:string">
			<xsd:pattern value=".*[\[\]`$].*|\{\s*(\{\s*(([+-]?[\d]*([\d]\.?|\.[\d])[\d]*([eE][-+]?[\d]+|\s*),\s*)*[+-]?[\d]*([\d]\.?|\.[\d])[\d]*([eE][-+]?[\d]+|\s*))?\s*\},\s*)*\{\s*(([+-]?[\d]*([\d]\.?|\.[\d])[\d]*([eE][-+]?[\d]+|\s*),\s*)*[+-]?[\d]*([\d]\.?|\.[\d])[\d]*([eE][-+]?[\d]+|\s*))?\s*\}\s*\}" />
		</xsd:restriction>
	</xsd:simpleType>
	<xsd:simpleType name="r2Sym_array2d">
		<xsd:restriction base="xsd:string">
			<xsd:pattern value=".*[\[\]`$].*|\{\s*(\{\s*((\s*([+-]?[\d]*([\d]\.?|\.[\d])[\d]*([eE][-+]?[\d]+|\s*),\s*){5}[+-]?[\d]*([\d]\.?|\.[\d])[\d]*([eE][-+]?[\d]+|\s*),\s*)*\s*([+-]?[\d]*([\d]\.?|\.[\d])[\d]*([eE][-+]?[\d]+|\s*),\s*){5}[+-]?[\d]*([\d]\.?|\.[\d])[\d]*([eE][-+]?[\d]+|\s*))?\s*\},\s*)*\{\s*((\s*([+-]?[\d]*([\d]\.?|\.[\d])[\d]*([eE][-+]?[\d]+|\s*),\s*){5}[+-]?[\d]*([\d]\.?|\.[\d])[\d]*([eE][-+]?[\d]+|\s*),\s*)*\s*([+-]?[\d]*([\d]\.?|\.[\d])[\d]*([eE][-+]?[\d]+|\s*),\s*){5}[+-]?[\d]*([\d]\.?|\.[\d])[\d]*([eE][-+]?[\d]+|\s*))?\s*\}\s*\}" />
		</xsd:restriction>
	</xsd:simpleType>
	<xsd:simpleType name="globalIndex_array2d">
		<xsd:restriction base="xsd:string">
			<xsd:pattern value=".*[\[\]`$].*|\{\s*(\{\s*(([+-]?[\d]+,\s*)*[+-]?[\d]+)?\s*\},\s*)*\{\s*(([+-]?[\d]+,\s*)*[+-]?[\d]+)?\s*\}\s*\}" />
		</xsd:restriction>
	</xsd:simpleType>
	<xsd:simpleType name="localIndex_array2d">
		<xsd:restriction base="xsd:string">
			<xsd:pattern value=".*[\[\]`$].*|\{\s*(\{\s*(([+-]?[\d]+,\s*)*[+-]?[\d]+)?\s*\},\s*)*\{\s*(([+-]?[\d]+,\s*)*[+-]?[\d]+)?\s*\}\s*\}" />
		</xsd:restriction>
	</xsd:simpleType>
	<xsd:simpleType name="integer_array2d">
		<xsd:restriction base="xsd:string">
			<xsd:pattern value=".*[\[\]`$].*|\{\s*(\{\s*(([+-]?[\d]+,\s*)*[+-]?[\d]+)?\s*\},\s*)*\{\s*(([+-]?[\d]+,\s*)*[+-]?[\d]+)?\s*\}\s*\}" />
		</xsd:restriction>
	</xsd:simpleType>
	<xsd:simpleType name="r2Sym_array">
		<xsd:restriction base="xsd:string">
			<xsd:pattern value=".*[\[\]`$].*|\{\s*((\s*([+-]?[\d]*([\d]\.?|\.[\d])[\d]*([eE][-+]?[\d]+|\s*),\s*){5}[+-]?[\d]*([\d]\.?|\.[\d])[\d]*([eE][-+]?[\d]+|\s*),\s*)*\s*([+-]?[\d]*([\d]\.?|\.[\d])[\d]*([eE][-+]?[\d]+|\s*),\s*){5}[+-]?[\d]*([\d]\.?|\.[\d])[\d]*([eE][-+]?[\d]+|\s*))?\s*\}" />
		</xsd:restriction>
	</xsd:simpleType>
	<xsd:simpleType name="r1_array">
		<xsd:restriction base="xsd:string">
			<xsd:pattern value=".*[\[\]`$].*|\{\s*((\s*([+-]?[\d]*([\d]\.?|\.[\d])[\d]*([eE][-+]?[\d]+|\s*),\s*){2}[+-]?[\d]*([\d]\.?|\.[\d])[\d]*([eE][-+]?[\d]+|\s*),\s*)*\s*([+-]?[\d]*([\d]\.?|\.[\d])[\d]*([eE][-+]?[\d]+|\s*),\s*){2}[+-]?[\d]*([\d]\.?|\.[\d])[\d]*([eE][-+]?[\d]+|\s*))?\s*\}" />
		</xsd:restriction>
	</xsd:simpleType>
	<xsd:simpleType name="real32_array">
		<xsd:restriction base="xsd:string">
			<xsd:pattern value=".*[\[\]`$].*|\{\s*(([+-]?[\d]*([\d]\.?|\.[\d])[\d]*([eE][-+]?[\d]+|\s*),\s*)*[+-]?[\d]*([\d]\.?|\.[\d])[\d]*([eE][-+]?[\d]+|\s*))?\s*\}" />
		</xsd:restriction>
	</xsd:simpleType>
	<xsd:simpleType name="r2_array">
		<xsd:restriction base="xsd:string">
			<xsd:pattern value=".*[\[\]`$].*|\{\s*((\s*([+-]?[\d]*([\d]\.?|\.[\d])[\d]*([eE][-+]?[\d]+|\s*),\s*){8}[+-]?[\d]*([\d]\.?|\.[\d])[\d]*([eE][-+]?[\d]+|\s*),\s*)*\s*([+-]?[\d]*([\d]\.?|\.[\d])[\d]*([eE][-+]?[\d]+|\s*),\s*){8}[+-]?[\d]*([\d]\.?|\.[\d])[\d]*([eE][-+]?[\d]+|\s*))?\s*\}" />
		</xsd:restriction>
	</xsd:simpleType>
	<xsd:simpleType name="globalIndex_array">
		<xsd:restriction base="xsd:string">
			<xsd:pattern value=".*[\[\]`$].*|\{\s*(([+-]?[\d]+,\s*)*[+-]?[\d]+)?\s*\}" />
		</xsd:restriction>
	</xsd:simpleType>
	<xsd:simpleType name="real64_array">
		<xsd:restriction base="xsd:string">
			<xsd:pattern value=".*[\[\]`$].*|\{\s*(([+-]?[\d]*([\d]\.?|\.[\d])[\d]*([eE][-+]?[\d]+|\s*),\s*)*[+-]?[\d]*([\d]\.?|\.[\d])[\d]*([eE][-+]?[\d]+|\s*))?\s*\}" />
		</xsd:restriction>
	</xsd:simpleType>
	<xsd:simpleType name="localIndex_array">
		<xsd:restriction base="xsd:string">
			<xsd:pattern value=".*[\[\]`$].*|\{\s*(([+-]?[\d]+,\s*)*[+-]?[\d]+)?\s*\}" />
		</xsd:restriction>
	</xsd:simpleType>
	<xsd:simpleType name="integer_array">
		<xsd:restriction base="xsd:string">
			<xsd:pattern value=".*[\[\]`$].*|\{\s*(([+-]?[\d]+,\s*)*[+-]?[\d]+)?\s*\}" />
		</xsd:restriction>
	</xsd:simpleType>
	<xsd:simpleType name="R2SymTensor">
		<xsd:restriction base="xsd:string">
			<xsd:pattern value=".*[\[\]`$].*|\s*([+-]?[\d]*([\d]\.?|\.[\d])[\d]*([eE][-+]?[\d]+|\s*),\s*){5}[+-]?[\d]*([\d]\.?|\.[\d])[\d]*([eE][-+]?[\d]+|\s*)" />
		</xsd:restriction>
	</xsd:simpleType>
	<xsd:simpleType name="R2Tensor">
		<xsd:restriction base="xsd:string">
			<xsd:pattern value=".*[\[\]`$].*|\s*([+-]?[\d]*([\d]\.?|\.[\d])[\d]*([eE][-+]?[\d]+|\s*),\s*){8}[+-]?[\d]*([\d]\.?|\.[\d])[\d]*([eE][-+]?[\d]+|\s*)" />
		</xsd:restriction>
	</xsd:simpleType>
	<xsd:simpleType name="real64">
		<xsd:restriction base="xsd:string">
			<xsd:pattern value=".*[\[\]`$].*|[+-]?[\d]*([\d]\.?|\.[\d])[\d]*([eE][-+]?[\d]+|\s*)" />
		</xsd:restriction>
	</xsd:simpleType>
	<xsd:simpleType name="R1Tensor">
		<xsd:restriction base="xsd:string">
			<xsd:pattern value=".*[\[\]`$].*|\s*([+-]?[\d]*([\d]\.?|\.[\d])[\d]*([eE][-+]?[\d]+|\s*),\s*){2}[+-]?[\d]*([\d]\.?|\.[\d])[\d]*([eE][-+]?[\d]+|\s*)" />
		</xsd:restriction>
	</xsd:simpleType>
	<xsd:simpleType name="globalIndex">
		<xsd:restriction base="xsd:string">
			<xsd:pattern value=".*[\[\]`$].*|[+-]?[\d]+" />
		</xsd:restriction>
	</xsd:simpleType>
	<xsd:simpleType name="path_array">
		<xsd:restriction base="xsd:string">
			<xsd:pattern value=".*[\[\]`$].*|\{\s*(([^,\{\}]*,\s*)*[^,\{\}]*)?\s*\}" />
		</xsd:restriction>
	</xsd:simpleType>
	<xsd:simpleType name="localIndex">
		<xsd:restriction base="xsd:string">
			<xsd:pattern value=".*[\[\]`$].*|[+-]?[\d]+" />
		</xsd:restriction>
	</xsd:simpleType>
	<xsd:simpleType name="real32">
		<xsd:restriction base="xsd:string">
			<xsd:pattern value=".*[\[\]`$].*|[+-]?[\d]*([\d]\.?|\.[\d])[\d]*([eE][-+]?[\d]+|\s*)" />
		</xsd:restriction>
	</xsd:simpleType>
	<xsd:simpleType name="integer">
		<xsd:restriction base="xsd:string">
			<xsd:pattern value=".*[\[\]`$].*|[+-]?[\d]+" />
		</xsd:restriction>
	</xsd:simpleType>
	<xsd:element name="Problem" type="ProblemType" />
	<xsd:complexType name="ProblemType">
		<xsd:choice minOccurs="0" maxOccurs="unbounded">
			<xsd:element name="Events" type="EventsType" minOccurs="1" maxOccurs="1" />
			<xsd:element name="FieldSpecifications" type="FieldSpecificationsType" maxOccurs="1" />
			<xsd:element name="Functions" type="FunctionsType" maxOccurs="1" />
			<xsd:element name="Geometry" type="GeometryType" maxOccurs="1" />
			<xsd:element name="Mesh" type="MeshType" minOccurs="1" maxOccurs="1" />
			<xsd:element name="NumericalMethods" type="NumericalMethodsType" maxOccurs="1" />
			<xsd:element name="Outputs" type="OutputsType" minOccurs="1" maxOccurs="1" />
			<xsd:element name="Solvers" type="SolversType" minOccurs="1" maxOccurs="1" />
			<xsd:element name="Constitutive" type="ConstitutiveType" maxOccurs="1" />
			<xsd:element name="ElementRegions" type="ElementRegionsType" maxOccurs="1" />
			<xsd:element name="Included" type="IncludedType" maxOccurs="1" />
			<xsd:element name="Parameters" type="ParametersType" maxOccurs="1" />
			<xsd:element name="Benchmarks" type="BenchmarksType" maxOccurs="1" />
		</xsd:choice>
	</xsd:complexType>
	<xsd:complexType name="EventsType">
		<xsd:choice minOccurs="0" maxOccurs="unbounded">
			<xsd:element name="HaltEvent" type="HaltEventType" />
			<xsd:element name="PeriodicEvent" type="PeriodicEventType" />
			<xsd:element name="SoloEvent" type="SoloEventType" />
		</xsd:choice>
		<!--logLevel => Log level-->
		<xsd:attribute name="logLevel" type="integer" default="0" />
		<!--maxCycle => Maximum simulation cycle for the global event loop.-->
		<xsd:attribute name="maxCycle" type="integer" default="2147483647" />
		<!--maxTime => Maximum simulation time for the global event loop.-->
		<xsd:attribute name="maxTime" type="real64" default="1.79769e+308" />
	</xsd:complexType>
	<xsd:complexType name="HaltEventType">
		<xsd:choice minOccurs="0" maxOccurs="unbounded">
			<xsd:element name="HaltEvent" type="HaltEventType" />
			<xsd:element name="PeriodicEvent" type="PeriodicEventType" />
			<xsd:element name="SoloEvent" type="SoloEventType" />
		</xsd:choice>
		<!--beginTime => Start time of this event.-->
		<xsd:attribute name="beginTime" type="real64" default="0" />
		<!--endTime => End time of this event.-->
		<xsd:attribute name="endTime" type="real64" default="1e+100" />
		<!--finalDtStretch => Allow the final dt request for this event to grow by this percentage to match the endTime exactly.-->
		<xsd:attribute name="finalDtStretch" type="real64" default="0.001" />
		<!--forceDt => While active, this event will request this timestep value (ignoring any children/targets requests).-->
		<xsd:attribute name="forceDt" type="real64" default="-1" />
		<!--logLevel => Log level-->
		<xsd:attribute name="logLevel" type="integer" default="0" />
		<!--maxEventDt => While active, this event will request a timestep <= this value (depending upon any child/target requests).-->
		<xsd:attribute name="maxEventDt" type="real64" default="-1" />
		<!--maxRuntime => The maximum allowable runtime for the job.-->
		<xsd:attribute name="maxRuntime" type="real64" use="required" />
		<!--target => Name of the object to be executed when the event criteria are met.-->
		<xsd:attribute name="target" type="string" default="" />
		<!--targetExactStartStop => If this option is set, the event will reduce its timestep requests to match any specified beginTime/endTimes exactly.-->
		<xsd:attribute name="targetExactStartStop" type="integer" default="1" />
		<!--name => A name is required for any non-unique nodes-->
		<xsd:attribute name="name" type="string" use="required" />
	</xsd:complexType>
	<xsd:complexType name="PeriodicEventType">
		<xsd:choice minOccurs="0" maxOccurs="unbounded">
			<xsd:element name="HaltEvent" type="HaltEventType" />
			<xsd:element name="PeriodicEvent" type="PeriodicEventType" />
			<xsd:element name="SoloEvent" type="SoloEventType" />
		</xsd:choice>
		<!--beginTime => Start time of this event.-->
		<xsd:attribute name="beginTime" type="real64" default="0" />
		<!--cycleFrequency => Event application frequency (cycle, default)-->
		<xsd:attribute name="cycleFrequency" type="integer" default="1" />
		<!--endTime => End time of this event.-->
		<xsd:attribute name="endTime" type="real64" default="1e+100" />
		<!--finalDtStretch => Allow the final dt request for this event to grow by this percentage to match the endTime exactly.-->
		<xsd:attribute name="finalDtStretch" type="real64" default="0.001" />
		<!--forceDt => While active, this event will request this timestep value (ignoring any children/targets requests).-->
		<xsd:attribute name="forceDt" type="real64" default="-1" />
		<!--function => Name of an optional function to evaluate when the time/cycle criteria are met.If the result is greater than the specified eventThreshold, the function will continue to execute.-->
		<xsd:attribute name="function" type="string" default="" />
		<!--logLevel => Log level-->
		<xsd:attribute name="logLevel" type="integer" default="0" />
		<!--maxEventDt => While active, this event will request a timestep <= this value (depending upon any child/target requests).-->
		<xsd:attribute name="maxEventDt" type="real64" default="-1" />
		<!--object => If the optional function requires an object as an input, specify its path here.-->
		<xsd:attribute name="object" type="string" default="" />
		<!--set => If the optional function is applied to an object, specify the setname to evaluate (default = everything).-->
		<xsd:attribute name="set" type="string" default="" />
		<!--stat => If the optional function is applied to an object, specify the statistic to compare to the eventThreshold.The current options include: min, avg, and max.-->
		<xsd:attribute name="stat" type="integer" default="0" />
		<!--target => Name of the object to be executed when the event criteria are met.-->
		<xsd:attribute name="target" type="string" default="" />
		<!--targetExactStartStop => If this option is set, the event will reduce its timestep requests to match any specified beginTime/endTimes exactly.-->
		<xsd:attribute name="targetExactStartStop" type="integer" default="1" />
		<!--targetExactTimestep => If this option is set, the event will reduce its timestep requests to match the specified timeFrequency perfectly: dt_request = min(dt_request, t_last + time_frequency - time)).-->
		<xsd:attribute name="targetExactTimestep" type="integer" default="1" />
		<!--threshold => If the optional function is used, the event will execute if the value returned by the function exceeds this threshold.-->
		<xsd:attribute name="threshold" type="real64" default="0" />
		<!--timeFrequency => Event application frequency (time).  Note: if this value is specified, it will override any cycle-based behavior.-->
		<xsd:attribute name="timeFrequency" type="real64" default="-1" />
		<!--name => A name is required for any non-unique nodes-->
		<xsd:attribute name="name" type="string" use="required" />
	</xsd:complexType>
	<xsd:complexType name="SoloEventType">
		<xsd:choice minOccurs="0" maxOccurs="unbounded">
			<xsd:element name="HaltEvent" type="HaltEventType" />
			<xsd:element name="PeriodicEvent" type="PeriodicEventType" />
			<xsd:element name="SoloEvent" type="SoloEventType" />
		</xsd:choice>
		<!--beginTime => Start time of this event.-->
		<xsd:attribute name="beginTime" type="real64" default="0" />
		<!--endTime => End time of this event.-->
		<xsd:attribute name="endTime" type="real64" default="1e+100" />
		<!--finalDtStretch => Allow the final dt request for this event to grow by this percentage to match the endTime exactly.-->
		<xsd:attribute name="finalDtStretch" type="real64" default="0.001" />
		<!--forceDt => While active, this event will request this timestep value (ignoring any children/targets requests).-->
		<xsd:attribute name="forceDt" type="real64" default="-1" />
		<!--logLevel => Log level-->
		<xsd:attribute name="logLevel" type="integer" default="0" />
		<!--maxEventDt => While active, this event will request a timestep <= this value (depending upon any child/target requests).-->
		<xsd:attribute name="maxEventDt" type="real64" default="-1" />
		<!--target => Name of the object to be executed when the event criteria are met.-->
		<xsd:attribute name="target" type="string" default="" />
		<!--targetCycle => Targeted cycle to execute the event.-->
		<xsd:attribute name="targetCycle" type="integer" default="-1" />
		<!--targetExactStartStop => If this option is set, the event will reduce its timestep requests to match any specified beginTime/endTimes exactly.-->
		<xsd:attribute name="targetExactStartStop" type="integer" default="1" />
		<!--targetExactTimestep => If this option is set, the event will reduce its timestep requests to match the specified execution time exactly: dt_request = min(dt_request, t_target - time)).-->
		<xsd:attribute name="targetExactTimestep" type="integer" default="1" />
		<!--targetTime => Targeted time to execute the event.-->
		<xsd:attribute name="targetTime" type="real64" default="-1" />
		<!--name => A name is required for any non-unique nodes-->
		<xsd:attribute name="name" type="string" use="required" />
	</xsd:complexType>
	<xsd:complexType name="FieldSpecificationsType">
		<xsd:choice minOccurs="0" maxOccurs="unbounded">
			<xsd:element name="Dirichlet" type="DirichletType" />
			<xsd:element name="FieldSpecification" type="FieldSpecificationType" />
			<xsd:element name="SourceFlux" type="SourceFluxType" />
		</xsd:choice>
	</xsd:complexType>
	<xsd:complexType name="DirichletType">
		<!--bcApplicationTableName => Name of table that specifies the on/off application of the bc.-->
		<xsd:attribute name="bcApplicationTableName" type="string" default="" />
		<!--beginTime => time at which BC will start being applied.-->
		<xsd:attribute name="beginTime" type="real64" default="-1e+99" />
		<!--component => Component of field (if tensor) to apply boundary condition to-->
		<xsd:attribute name="component" type="integer" default="0" />
		<!--direction => Direction to apply boundary condition to-->
		<xsd:attribute name="direction" type="R1Tensor" default="0,0,0" />
		<!--endTime => time at which bc will stop being applied-->
		<xsd:attribute name="endTime" type="real64" default="1e+99" />
		<!--fieldName => Name of field that boundary condition is applied to.-->
		<xsd:attribute name="fieldName" type="string" default="" />
		<!--functionName => Name of function that specifies variation of the BC-->
		<xsd:attribute name="functionName" type="string" default="" />
		<!--initialCondition => BC is applied as an initial condition.-->
		<xsd:attribute name="initialCondition" type="integer" default="0" />
		<!--objectPath => Path to the target field-->
		<xsd:attribute name="objectPath" type="string" default="" />
		<!--scale => Scale factor for value of BC.-->
		<xsd:attribute name="scale" type="real64" default="0" />
		<!--setNames => Name of sets that boundary condition is applied to.-->
		<xsd:attribute name="setNames" type="string_array" use="required" />
		<!--name => A name is required for any non-unique nodes-->
		<xsd:attribute name="name" type="string" use="required" />
	</xsd:complexType>
	<xsd:complexType name="FieldSpecificationType">
		<!--bcApplicationTableName => Name of table that specifies the on/off application of the bc.-->
		<xsd:attribute name="bcApplicationTableName" type="string" default="" />
		<!--beginTime => time at which BC will start being applied.-->
		<xsd:attribute name="beginTime" type="real64" default="-1e+99" />
		<!--component => Component of field (if tensor) to apply boundary condition to-->
		<xsd:attribute name="component" type="integer" default="0" />
		<!--direction => Direction to apply boundary condition to-->
		<xsd:attribute name="direction" type="R1Tensor" default="0,0,0" />
		<!--endTime => time at which bc will stop being applied-->
		<xsd:attribute name="endTime" type="real64" default="1e+99" />
		<!--fieldName => Name of field that boundary condition is applied to.-->
		<xsd:attribute name="fieldName" type="string" default="" />
		<!--functionName => Name of function that specifies variation of the BC-->
		<xsd:attribute name="functionName" type="string" default="" />
		<!--initialCondition => BC is applied as an initial condition.-->
		<xsd:attribute name="initialCondition" type="integer" default="0" />
		<!--objectPath => Path to the target field-->
		<xsd:attribute name="objectPath" type="string" default="" />
		<!--scale => Scale factor for value of BC.-->
		<xsd:attribute name="scale" type="real64" default="0" />
		<!--setNames => Name of sets that boundary condition is applied to.-->
		<xsd:attribute name="setNames" type="string_array" use="required" />
		<!--name => A name is required for any non-unique nodes-->
		<xsd:attribute name="name" type="string" use="required" />
	</xsd:complexType>
	<xsd:complexType name="SourceFluxType">
		<!--bcApplicationTableName => Name of table that specifies the on/off application of the bc.-->
		<xsd:attribute name="bcApplicationTableName" type="string" default="" />
		<!--beginTime => time at which BC will start being applied.-->
		<xsd:attribute name="beginTime" type="real64" default="-1e+99" />
		<!--component => Component of field (if tensor) to apply boundary condition to-->
		<xsd:attribute name="component" type="integer" default="0" />
		<!--direction => Direction to apply boundary condition to-->
		<xsd:attribute name="direction" type="R1Tensor" default="0,0,0" />
		<!--endTime => time at which bc will stop being applied-->
		<xsd:attribute name="endTime" type="real64" default="1e+99" />
		<!--fieldName => Name of field that boundary condition is applied to.-->
		<xsd:attribute name="fieldName" type="string" default="" />
		<!--functionName => Name of function that specifies variation of the BC-->
		<xsd:attribute name="functionName" type="string" default="" />
		<!--initialCondition => BC is applied as an initial condition.-->
		<xsd:attribute name="initialCondition" type="integer" default="0" />
		<!--objectPath => Path to the target field-->
		<xsd:attribute name="objectPath" type="string" default="" />
		<!--scale => Scale factor for value of BC.-->
		<xsd:attribute name="scale" type="real64" default="0" />
		<!--setNames => Name of sets that boundary condition is applied to.-->
		<xsd:attribute name="setNames" type="string_array" use="required" />
		<!--name => A name is required for any non-unique nodes-->
		<xsd:attribute name="name" type="string" use="required" />
	</xsd:complexType>
	<xsd:complexType name="FunctionsType">
		<xsd:choice minOccurs="0" maxOccurs="unbounded">
			<xsd:element name="CompositeFunction" type="CompositeFunctionType" />
			<xsd:element name="SymbolicFunction" type="SymbolicFunctionType" />
			<xsd:element name="TableFunction" type="TableFunctionType" />
		</xsd:choice>
	</xsd:complexType>
	<xsd:complexType name="CompositeFunctionType">
		<!--expression => Composite math expression-->
		<xsd:attribute name="expression" type="string" default="" />
		<!--functionNames => List of source functions. The order must match the variableNames argument.-->
		<xsd:attribute name="functionNames" type="string_array" default="{}" />
		<!--inputVarNames => Name of fields are input to function.-->
		<xsd:attribute name="inputVarNames" type="string_array" default="{}" />
		<!--variableNames => List of variables in expression-->
		<xsd:attribute name="variableNames" type="string_array" default="{}" />
		<!--name => A name is required for any non-unique nodes-->
		<xsd:attribute name="name" type="string" use="required" />
	</xsd:complexType>
	<xsd:complexType name="SymbolicFunctionType">
		<!--expression => Symbolic math expression-->
		<xsd:attribute name="expression" type="string" use="required" />
		<!--inputVarNames => Name of fields are input to function.-->
		<xsd:attribute name="inputVarNames" type="string_array" default="{}" />
		<!--variableNames => List of variables in expression.  The order must match the evaluate argument-->
		<xsd:attribute name="variableNames" type="string_array" use="required" />
		<!--name => A name is required for any non-unique nodes-->
		<xsd:attribute name="name" type="string" use="required" />
	</xsd:complexType>
	<xsd:complexType name="TableFunctionType">
		<!--coordinateFiles => List of coordinate file names for ND Table-->
		<xsd:attribute name="coordinateFiles" type="string_array" default="{}" />
		<!--coordinates => Coordinates inputs for 1D tables-->
		<xsd:attribute name="coordinates" type="real64_array" default="{0}" />
		<!--inputVarNames => Name of fields are input to function.-->
		<xsd:attribute name="inputVarNames" type="string_array" default="{}" />
		<!--interpolation => Interpolation method (options = linear, nearest, upper, lower)-->
		<xsd:attribute name="interpolation" type="string" default="linear" />
		<!--values => Values for 1D tables-->
		<xsd:attribute name="values" type="real64_array" default="{0}" />
		<!--voxelFile => Voxel file name for ND Table-->
		<xsd:attribute name="voxelFile" type="string" default="" />
		<!--name => A name is required for any non-unique nodes-->
		<xsd:attribute name="name" type="string" use="required" />
	</xsd:complexType>
	<xsd:complexType name="GeometryType">
		<xsd:choice minOccurs="0" maxOccurs="unbounded">
			<xsd:element name="BoundedPlane" type="BoundedPlaneType" />
			<xsd:element name="Box" type="BoxType" />
			<xsd:element name="Cylinder" type="CylinderType" />
			<xsd:element name="ThickPlane" type="ThickPlaneType" />
		</xsd:choice>
	</xsd:complexType>
	<xsd:complexType name="BoundedPlaneType">
		<!--dimensions => Length and width of the bounded plane-->
		<xsd:attribute name="dimensions" type="real64_array" use="required" />
		<!--lengthVector => Tangent vector defining the orthonormal basis along with the normal.-->
		<xsd:attribute name="lengthVector" type="R1Tensor" use="required" />
		<!--normal => Normal (n_x,n_y,n_z) to the plane (will be normalized automatically)-->
		<xsd:attribute name="normal" type="R1Tensor" use="required" />
		<!--origin => Origin point (x,y,z) of the plane (basically, any point on the plane)-->
		<xsd:attribute name="origin" type="R1Tensor" use="required" />
		<!--widthVector => Tangent vector defining the orthonormal basis along with the normal.-->
		<xsd:attribute name="widthVector" type="R1Tensor" use="required" />
		<!--name => A name is required for any non-unique nodes-->
		<xsd:attribute name="name" type="string" use="required" />
	</xsd:complexType>
	<xsd:complexType name="BoxType">
		<!--strike => The strike angle of the box-->
		<xsd:attribute name="strike" type="real64" default="-90" />
		<!--xMax => Maximum (x,y,z) coordinates of the box-->
		<xsd:attribute name="xMax" type="R1Tensor" use="required" />
		<!--xMin => Minimum (x,y,z) coordinates of the box-->
		<xsd:attribute name="xMin" type="R1Tensor" use="required" />
		<!--name => A name is required for any non-unique nodes-->
		<xsd:attribute name="name" type="string" use="required" />
	</xsd:complexType>
	<xsd:complexType name="CylinderType">
		<!--point1 => Center point of one (upper or lower) face of the cylinder-->
		<xsd:attribute name="point1" type="R1Tensor" use="required" />
		<!--point2 => Center point of the other face of the cylinder-->
		<xsd:attribute name="point2" type="R1Tensor" use="required" />
		<!--radius => Radius of the cylinder-->
		<xsd:attribute name="radius" type="real64" use="required" />
		<!--name => A name is required for any non-unique nodes-->
		<xsd:attribute name="name" type="string" use="required" />
	</xsd:complexType>
	<xsd:complexType name="ThickPlaneType">
		<!--normal => Normal (n_x,n_y,n_z) to the plane (will be normalized automatically)-->
		<xsd:attribute name="normal" type="R1Tensor" use="required" />
		<!--origin => Origin point (x,y,z) of the plane (basically, any point on the plane)-->
		<xsd:attribute name="origin" type="R1Tensor" use="required" />
		<!--thickness => The total thickness of the plane (with half to each side)-->
		<xsd:attribute name="thickness" type="real64" use="required" />
		<!--name => A name is required for any non-unique nodes-->
		<xsd:attribute name="name" type="string" use="required" />
	</xsd:complexType>
	<xsd:complexType name="MeshType">
		<xsd:choice minOccurs="0" maxOccurs="unbounded">
			<xsd:element name="InternalMesh" type="InternalMeshType" />
			<xsd:element name="InternalWell" type="InternalWellType" />
			<xsd:element name="PAMELAMeshGenerator" type="PAMELAMeshGeneratorType" />
		</xsd:choice>
	</xsd:complexType>
	<xsd:complexType name="InternalMeshType">
		<!--cellBlockNames => names of each mesh block-->
		<xsd:attribute name="cellBlockNames" type="string_array" use="required" />
		<!--elementTypes => element types of each mesh block-->
		<xsd:attribute name="elementTypes" type="string_array" use="required" />
		<!--nx => number of elements in the x-direction within each mesh block-->
		<xsd:attribute name="nx" type="integer_array" use="required" />
		<!--ny => number of elements in the y-direction within each mesh block-->
		<xsd:attribute name="ny" type="integer_array" use="required" />
		<!--nz => number of elements in the z-direction within each mesh block-->
		<xsd:attribute name="nz" type="integer_array" use="required" />
		<!--trianglePattern => pattern by which to decompose the hex mesh into prisms (more explanation required)-->
		<xsd:attribute name="trianglePattern" type="integer" default="0" />
		<!--xBias => bias of element sizes in the x-direction within each mesh block (dx_left=(1+b)*L/N, dx_right=(1-b)*L/N)-->
		<xsd:attribute name="xBias" type="real64_array" default="{1}" />
		<!--xCoords => x-coordinates of each mesh block vertex-->
		<xsd:attribute name="xCoords" type="real64_array" use="required" />
		<!--yBias => bias of element sizes in the y-direction within each mesh block (dy_left=(1+b)*L/N, dx_right=(1-b)*L/N)-->
		<xsd:attribute name="yBias" type="real64_array" default="{1}" />
		<!--yCoords => y-coordinates of each mesh block vertex-->
		<xsd:attribute name="yCoords" type="real64_array" use="required" />
		<!--zBias => bias of element sizes in the z-direction within each mesh block (dz_left=(1+b)*L/N, dz_right=(1-b)*L/N)-->
		<xsd:attribute name="zBias" type="real64_array" default="{1}" />
		<!--zCoords => z-coordinates of each mesh block vertex-->
		<xsd:attribute name="zCoords" type="real64_array" use="required" />
		<!--name => A name is required for any non-unique nodes-->
		<xsd:attribute name="name" type="string" use="required" />
	</xsd:complexType>
	<xsd:complexType name="InternalWellType">
		<xsd:choice minOccurs="0" maxOccurs="unbounded">
			<xsd:element name="Perforation" type="PerforationType" />
		</xsd:choice>
		<!--meshName => Name of the reservoir mesh associated with this well-->
		<xsd:attribute name="meshName" type="string" use="required" />
		<!--numElementsPerSegment => Number of well elements per polyline segment-->
		<xsd:attribute name="numElementsPerSegment" type="integer" use="required" />
		<!--polylineNodeCoords => Physical coordinates of the well polyline nodes-->
		<xsd:attribute name="polylineNodeCoords" type="real64_array2d" use="required" />
		<!--polylineSegmentConn => Connectivity of the polyline segments-->
		<xsd:attribute name="polylineSegmentConn" type="globalIndex_array2d" use="required" />
		<!--radius => Radius of the well-->
		<xsd:attribute name="radius" type="real64" use="required" />
		<!--wellControlsName => Name of the set of constraints associated with this well-->
		<xsd:attribute name="wellControlsName" type="string" use="required" />
		<!--wellRegionName => Name of the well element region-->
		<xsd:attribute name="wellRegionName" type="string" use="required" />
		<!--name => A name is required for any non-unique nodes-->
		<xsd:attribute name="name" type="string" use="required" />
	</xsd:complexType>
	<xsd:complexType name="PerforationType">
		<!--distanceFromHead => Linear distance from well head to the perforation-->
		<xsd:attribute name="distanceFromHead" type="real64" use="required" />
		<!--transmissibility => Perforation transmissibility-->
		<xsd:attribute name="transmissibility" type="real64" default="-1" />
		<!--name => A name is required for any non-unique nodes-->
		<xsd:attribute name="name" type="string" use="required" />
	</xsd:complexType>
	<xsd:complexType name="PAMELAMeshGeneratorType">
		<!--fieldNamesInGEOSX => Name of the fields within GEOSX-->
		<xsd:attribute name="fieldNamesInGEOSX" type="string_array" default="{}" />
		<!--fieldsToImport => Fields to be imported from the external mesh file-->
		<xsd:attribute name="fieldsToImport" type="string_array" default="{}" />
		<!--file => path to the mesh file-->
		<xsd:attribute name="file" type="path" use="required" />
		<!--reverseZ => 0 : Z coordinate is upward, 1 : Z coordinate is downward-->
		<xsd:attribute name="reverseZ" type="integer" default="0" />
		<!--scale => Scale the coordinates of the vertices-->
		<xsd:attribute name="scale" type="real64" default="1" />
		<!--name => A name is required for any non-unique nodes-->
		<xsd:attribute name="name" type="string" use="required" />
	</xsd:complexType>
	<xsd:complexType name="NumericalMethodsType">
		<xsd:choice minOccurs="0" maxOccurs="unbounded">
			<xsd:element name="BasisFunctions" type="BasisFunctionsType" maxOccurs="1" />
			<xsd:element name="FiniteElements" type="FiniteElementsType" maxOccurs="1" />
			<xsd:element name="FiniteVolume" type="FiniteVolumeType" maxOccurs="1" />
			<xsd:element name="QuadratureRules" type="QuadratureRulesType" maxOccurs="1" />
		</xsd:choice>
	</xsd:complexType>
	<xsd:complexType name="BasisFunctionsType">
		<xsd:choice minOccurs="0" maxOccurs="unbounded">
			<xsd:element name="LagrangeBasis1" type="LagrangeBasis1Type" />
			<xsd:element name="LagrangeBasis2" type="LagrangeBasis2Type" />
			<xsd:element name="LagrangeBasis3" type="LagrangeBasis3Type" />
		</xsd:choice>
	</xsd:complexType>
	<xsd:complexType name="LagrangeBasis1Type">
		<!--degree => Basis degree-->
		<xsd:attribute name="degree" type="integer" use="required" />
		<!--name => A name is required for any non-unique nodes-->
		<xsd:attribute name="name" type="string" use="required" />
	</xsd:complexType>
	<xsd:complexType name="LagrangeBasis2Type">
		<!--degree => Basis degree-->
		<xsd:attribute name="degree" type="integer" use="required" />
		<!--name => A name is required for any non-unique nodes-->
		<xsd:attribute name="name" type="string" use="required" />
	</xsd:complexType>
	<xsd:complexType name="LagrangeBasis3Type">
		<!--degree => Basis degree-->
		<xsd:attribute name="degree" type="integer" use="required" />
		<!--name => A name is required for any non-unique nodes-->
		<xsd:attribute name="name" type="string" use="required" />
	</xsd:complexType>
	<xsd:complexType name="FiniteElementsType">
		<xsd:choice minOccurs="0" maxOccurs="unbounded">
			<xsd:element name="FiniteElementSpace" type="FiniteElementSpaceType" />
			<xsd:element name="LinearSolverParameters" type="LinearSolverParametersType" maxOccurs="1" />
			<xsd:element name="NonlinearSolverParameters" type="NonlinearSolverParametersType" maxOccurs="1" />
		</xsd:choice>
	</xsd:complexType>
	<xsd:complexType name="FiniteElementSpaceType">
		<!--basis => (no description available)-->
		<xsd:attribute name="basis" type="string" use="required" />
		<!--parentSpace => (no description available)-->
		<xsd:attribute name="parentSpace" type="string" use="required" />
		<!--quadrature => (no description available)-->
		<xsd:attribute name="quadrature" type="string" use="required" />
		<!--name => A name is required for any non-unique nodes-->
		<xsd:attribute name="name" type="string" use="required" />
	</xsd:complexType>
	<xsd:complexType name="LinearSolverParametersType">
		<!--amgCoarseSolver => AMG coarsest level solver/smoother type-->
		<xsd:attribute name="amgCoarseSolver" type="string" default="direct" />
		<!--amgNumSweeps => AMG smoother sweeps-->
		<xsd:attribute name="amgNumSweeps" type="integer" default="2" />
		<!--amgSmootherType => AMG smoother type-->
		<xsd:attribute name="amgSmootherType" type="string" default="gaussSeidel" />
		<!--amgThreshold => AMG strength-of-connection threshold-->
		<xsd:attribute name="amgThreshold" type="real64" default="0" />
		<!--iluFill => ILU(K) fill factor-->
		<xsd:attribute name="iluFill" type="integer" default="0" />
		<!--iluThreshold => ILU(T) threshold factor-->
		<xsd:attribute name="iluThreshold" type="real64" default="0" />
		<!--krylovAdaptiveTol => Use Eisenstat-Walker adaptive linear tolerance-->
		<xsd:attribute name="krylovAdaptiveTol" type="integer" default="0" />
		<!--krylovMaxIter => Maximum iterations allowed-->
		<xsd:attribute name="krylovMaxIter" type="integer" default="200" />
		<!--krylovTol => Relative convergence tolerance-->
		<xsd:attribute name="krylovTol" type="real64" default="1e-06" />
		<!--krylovWeakestTol => Weakest-allowed tolerance for adaptive method-->
		<xsd:attribute name="krylovWeakestTol" type="real64" default="0.001" />
		<!--logLevel => Log level-->
		<xsd:attribute name="logLevel" type="integer" default="0" />
		<!--preconditionerType => Preconditioner type-->
		<xsd:attribute name="preconditionerType" type="string" default="iluk" />
		<!--solverType => Linear solver type-->
		<xsd:attribute name="solverType" type="string" default="direct" />
	</xsd:complexType>
	<xsd:complexType name="NonlinearSolverParametersType">
		<!--allowNonConverged => Allow non-converged solution to be accepted. (i.e. exit from the Newton loop without achieving the desired tolerance)-->
		<xsd:attribute name="allowNonConverged" type="integer" default="0" />
		<!--dtCutIterLimit => Fraction of the Max Newton iterations above which the solver asks for the time-step to be cut for the next dt.-->
		<xsd:attribute name="dtCutIterLimit" type="real64" default="0.7" />
		<!--dtIncIterLimit => Fraction of the Max Newton iterations below which the solver asks for the time-step to be doubled for the next dt.-->
		<xsd:attribute name="dtIncIterLimit" type="real64" default="0.4" />
		<!--lineSearchAction => How the line search is to be used. Options are: 
 0 - Do not use line search.
1 - Use line search. Allow exit from line search without achieving smaller residual than starting residual.
2 - Use line search. If smaller residual than starting resdual is not achieved, cut time step.
-->
		<xsd:attribute name="lineSearchAction" type="integer" default="1" />
		<!--lineSearchCutFactor => Line search cut factor. For instance, a value of 0.5 will result in the effective application of the last solution by a factor of (0.5, 0.25, 0.125, ...)-->
		<xsd:attribute name="lineSearchCutFactor" type="real64" default="0.5" />
		<!--lineSearchMaxCuts => Maximum number of line search cuts.-->
		<xsd:attribute name="lineSearchMaxCuts" type="integer" default="4" />
		<!--logLevel => Log level-->
		<xsd:attribute name="logLevel" type="integer" default="0" />
		<!--maxSubSteps => Maximum number of time sub-steps allowed for the solver-->
		<xsd:attribute name="maxSubSteps" type="integer" default="10" />
		<!--maxTimeStepCuts => Max number of time step cuts-->
		<xsd:attribute name="maxTimeStepCuts" type="integer" default="2" />
		<!--newtonMaxIter => Maximum number of iterations that are allowed in a Newton loop.-->
		<xsd:attribute name="newtonMaxIter" type="integer" default="5" />
		<!--newtonMinIter => Minimum number of iterations that are required before exiting the Newton loop.-->
		<xsd:attribute name="newtonMinIter" type="integer" default="1" />
		<!--newtonTol => The required tolerance in order to exit the Newton iteration loop.-->
		<xsd:attribute name="newtonTol" type="real64" default="1e-06" />
		<!--timestepCutFactor => Factor by which the time step will be cut if a timestep cut is required.-->
		<xsd:attribute name="timestepCutFactor" type="real64" default="0.5" />
	</xsd:complexType>
	<xsd:complexType name="FiniteVolumeType">
		<xsd:choice minOccurs="0" maxOccurs="unbounded">
			<xsd:element name="TwoPointFluxApproximation" type="TwoPointFluxApproximationType" />
		</xsd:choice>
	</xsd:complexType>
	<xsd:complexType name="TwoPointFluxApproximationType">
		<!--areaRelTol => Relative tolerance for area calculations.-->
		<xsd:attribute name="areaRelTol" type="real64" default="1e-08" />
		<!--boundaryFieldName => Name of boundary (face) field-->
		<xsd:attribute name="boundaryFieldName" type="string" default="" />
		<!--coefficientName => Name of coefficient field-->
		<xsd:attribute name="coefficientName" type="string" use="required" />
		<!--fieldName => Name of primary solution field-->
		<xsd:attribute name="fieldName" type="string" use="required" />
		<!--targetRegions => List of regions to build the stencil for-->
		<xsd:attribute name="targetRegions" type="string_array" default="{}" />
		<!--name => A name is required for any non-unique nodes-->
		<xsd:attribute name="name" type="string" use="required" />
	</xsd:complexType>
	<xsd:complexType name="QuadratureRulesType">
		<xsd:choice minOccurs="0" maxOccurs="unbounded">
			<xsd:element name="GaussQuadrature1" type="GaussQuadrature1Type" />
			<xsd:element name="GaussQuadrature2" type="GaussQuadrature2Type" />
			<xsd:element name="GaussQuadrature3" type="GaussQuadrature3Type" />
		</xsd:choice>
	</xsd:complexType>
	<xsd:complexType name="GaussQuadrature1Type">
		<!--degree => Quadrature degree-->
		<xsd:attribute name="degree" type="integer" use="required" />
		<!--name => A name is required for any non-unique nodes-->
		<xsd:attribute name="name" type="string" use="required" />
	</xsd:complexType>
	<xsd:complexType name="GaussQuadrature2Type">
		<!--degree => Quadrature degree-->
		<xsd:attribute name="degree" type="integer" use="required" />
		<!--name => A name is required for any non-unique nodes-->
		<xsd:attribute name="name" type="string" use="required" />
	</xsd:complexType>
	<xsd:complexType name="GaussQuadrature3Type">
		<!--degree => Quadrature degree-->
		<xsd:attribute name="degree" type="integer" use="required" />
		<!--name => A name is required for any non-unique nodes-->
		<xsd:attribute name="name" type="string" use="required" />
	</xsd:complexType>
	<xsd:complexType name="OutputsType">
		<xsd:choice minOccurs="0" maxOccurs="unbounded">
			<xsd:element name="Blueprint" type="BlueprintType" />
			<xsd:element name="ChomboIO" type="ChomboIOType" />
			<xsd:element name="Restart" type="RestartType" />
			<xsd:element name="Silo" type="SiloType" />
			<xsd:element name="VTK" type="VTKType" />
		</xsd:choice>
	</xsd:complexType>
	<xsd:complexType name="BlueprintType">
		<!--outputFullQuadratureData => If true writes out data associated with every quadrature point.-->
		<xsd:attribute name="outputFullQuadratureData" type="integer" default="0" />
		<!--parallelThreads => Number of plot files.-->
		<xsd:attribute name="parallelThreads" type="integer" default="1" />
		<!--plotLevel => Determines which fields to write.-->
		<xsd:attribute name="plotLevel" type="geosx_dataRepository_PlotLevel" default="1" />
		<!--slaveDirectory => slave directory path-->
		<xsd:attribute name="slaveDirectory" type="string" default="" />
		<!--name => A name is required for any non-unique nodes-->
		<xsd:attribute name="name" type="string" use="required" />
	</xsd:complexType>
	<xsd:complexType name="ChomboIOType">
		<!--beginCycle => Cycle at which the coupling will commence.-->
		<xsd:attribute name="beginCycle" type="real64" use="required" />
		<!--inputPath => Path at which the chombo to geosx file will be written.-->
		<xsd:attribute name="inputPath" type="string" default="/INVALID_INPUT_PATH" />
		<!--outputPath => Path at which the geosx to chombo file will be written.-->
		<xsd:attribute name="outputPath" type="string" use="required" />
		<!--parallelThreads => Number of plot files.-->
		<xsd:attribute name="parallelThreads" type="integer" default="1" />
		<!--slaveDirectory => slave directory path-->
		<xsd:attribute name="slaveDirectory" type="string" default="" />
		<!--useChomboPressures => True iff geosx should use the pressures chombo writes out.-->
		<xsd:attribute name="useChomboPressures" type="integer" default="0" />
		<!--waitForInput => True iff geosx should wait for chombo to write out a file. When true the inputPath must be set.-->
		<xsd:attribute name="waitForInput" type="integer" use="required" />
		<!--name => A name is required for any non-unique nodes-->
		<xsd:attribute name="name" type="string" use="required" />
	</xsd:complexType>
	<xsd:complexType name="RestartType">
		<!--parallelThreads => Number of plot files.-->
		<xsd:attribute name="parallelThreads" type="integer" default="1" />
		<!--slaveDirectory => slave directory path-->
		<xsd:attribute name="slaveDirectory" type="string" default="" />
		<!--name => A name is required for any non-unique nodes-->
		<xsd:attribute name="name" type="string" use="required" />
	</xsd:complexType>
	<xsd:complexType name="SiloType">
		<!--parallelThreads => Number of plot files.-->
		<xsd:attribute name="parallelThreads" type="integer" default="1" />
		<!--plotFileRoot => (no description available)-->
		<xsd:attribute name="plotFileRoot" type="string" default="plot" />
		<!--plotLevel => (no description available)-->
		<xsd:attribute name="plotLevel" type="integer" default="1" />
		<!--slaveDirectory => slave directory path-->
		<xsd:attribute name="slaveDirectory" type="string" default="" />
		<!--writeCellElementMesh => (no description available)-->
		<xsd:attribute name="writeCellElementMesh" type="integer" default="1" />
		<!--writeEdgeMesh => (no description available)-->
		<xsd:attribute name="writeEdgeMesh" type="integer" default="0" />
		<!--writeFEMFaces => (no description available)-->
		<xsd:attribute name="writeFEMFaces" type="integer" default="0" />
		<!--writeFaceElementMesh => (no description available)-->
		<xsd:attribute name="writeFaceElementMesh" type="integer" default="1" />
		<!--name => A name is required for any non-unique nodes-->
		<xsd:attribute name="name" type="string" use="required" />
	</xsd:complexType>
	<xsd:complexType name="VTKType">
		<!--parallelThreads => Number of plot files.-->
		<xsd:attribute name="parallelThreads" type="integer" default="1" />
		<!--plotFileRoot => (no description available)-->
		<xsd:attribute name="plotFileRoot" type="string" default="" />
		<!--plotLevel => (no description available)-->
		<xsd:attribute name="plotLevel" type="integer" default="1" />
		<!--slaveDirectory => slave directory path-->
		<xsd:attribute name="slaveDirectory" type="string" default="" />
		<!--writeBinaryData => Output the data in binary format-->
		<xsd:attribute name="writeBinaryData" type="integer" default="1" />
		<!--writeFEMFaces => (no description available)-->
		<xsd:attribute name="writeFEMFaces" type="integer" default="0" />
		<!--name => A name is required for any non-unique nodes-->
		<xsd:attribute name="name" type="string" use="required" />
	</xsd:complexType>
	<xsd:complexType name="SolversType">
		<xsd:choice minOccurs="0" maxOccurs="unbounded">
			<xsd:element name="CompositionalMultiphaseFlow" type="CompositionalMultiphaseFlowType" />
			<xsd:element name="CompositionalMultiphaseReservoir" type="CompositionalMultiphaseReservoirType" />
			<xsd:element name="CompositionalMultiphaseWell" type="CompositionalMultiphaseWellType" />
			<xsd:element name="EmbeddedSurfaceGenerator" type="EmbeddedSurfaceGeneratorType" />
			<xsd:element name="FlowProppantTransport" type="FlowProppantTransportType" />
			<xsd:element name="Hydrofracture" type="HydrofractureType" />
			<xsd:element name="LagrangianContact" type="LagrangianContactType" />
<<<<<<< HEAD
			<xsd:element name="LagrangianContactWithFlow" type="LagrangianContactWithFlowType" />
=======
>>>>>>> 61f68161
			<xsd:element name="LaplaceFEM" type="LaplaceFEMType" />
			<xsd:element name="Poroelastic" type="PoroelasticType" />
			<xsd:element name="ProppantTransport" type="ProppantTransportType" />
			<xsd:element name="SinglePhaseFVM" type="SinglePhaseFVMType" />
			<xsd:element name="SinglePhaseHybridFVM" type="SinglePhaseHybridFVMType" />
			<xsd:element name="SinglePhaseProppantFVM" type="SinglePhaseProppantFVMType" />
			<xsd:element name="SinglePhaseReservoir" type="SinglePhaseReservoirType" />
			<xsd:element name="SinglePhaseWell" type="SinglePhaseWellType" />
			<xsd:element name="SolidMechanicsLagrangianSSLE" type="SolidMechanicsLagrangianSSLEType" />
			<xsd:element name="SolidMechanics_LagrangianFEM" type="SolidMechanics_LagrangianFEMType" />
			<xsd:element name="SurfaceGenerator" type="SurfaceGeneratorType" />
		</xsd:choice>
		<!--gravityVector => Gravity vector used in the physics solvers-->
		<xsd:attribute name="gravityVector" type="R1Tensor" default="0,0,-9.81" />
	</xsd:complexType>
	<xsd:complexType name="CompositionalMultiphaseFlowType">
		<xsd:choice minOccurs="0" maxOccurs="unbounded">
			<xsd:element name="LinearSolverParameters" type="LinearSolverParametersType" maxOccurs="1" />
			<xsd:element name="NonlinearSolverParameters" type="NonlinearSolverParametersType" maxOccurs="1" />
		</xsd:choice>
		<!--capPressureNames => Name of the capillary pressure constitutive model to use-->
		<xsd:attribute name="capPressureNames" type="string_array" default="{}" />
		<!--cflFactor => Factor to apply to the `CFL condition <http://en.wikipedia.org/wiki/Courant-Friedrichs-Lewy_condition>`_ when calculating the maximum allowable time step. Values should be in the interval (0,1] -->
		<xsd:attribute name="cflFactor" type="real64" default="0.5" />
		<!--discretization => Name of discretization object to use for this solver.-->
		<xsd:attribute name="discretization" type="string" use="required" />
		<!--fluidNames => Names of fluid constitutive models for each region.-->
		<xsd:attribute name="fluidNames" type="string_array" use="required" />
		<!--initialDt => Initial time-step value required by the solver to the event manager.-->
		<xsd:attribute name="initialDt" type="real64" default="1e+99" />
		<!--inputFluxEstimate => Initial estimate of the input flux used only for residual scaling. This should be essentially equivalent to the input flux * dt.-->
		<xsd:attribute name="inputFluxEstimate" type="real64" default="1" />
		<!--logLevel => Log level-->
		<xsd:attribute name="logLevel" type="integer" default="0" />
		<!--meanPermCoeff => Coefficient to move between harmonic mean (1.0) and arithmetic mean (0.0) for the calculation of permeability between elements.-->
		<xsd:attribute name="meanPermCoeff" type="real64" default="1" />
		<!--relPermNames => Name of the relative permeability constitutive model to use-->
		<xsd:attribute name="relPermNames" type="string_array" use="required" />
		<!--solidNames => Names of solid constitutive models for each region.-->
		<xsd:attribute name="solidNames" type="string_array" use="required" />
		<!--targetRegions => Allowable regions that the solver may be applied to. Note that this does not indicate that the solver will be applied to these regions, only that allocation will occur such that the solver may be applied to these regions. The decision about what regions this solver will beapplied to rests in the EventManager.-->
		<xsd:attribute name="targetRegions" type="string_array" use="required" />
		<!--temperature => Temperature-->
		<xsd:attribute name="temperature" type="real64" use="required" />
		<!--useMass => Use mass formulation instead of molar-->
		<xsd:attribute name="useMass" type="integer" default="0" />
		<!--name => A name is required for any non-unique nodes-->
		<xsd:attribute name="name" type="string" use="required" />
	</xsd:complexType>
	<xsd:complexType name="CompositionalMultiphaseReservoirType">
		<xsd:choice minOccurs="0" maxOccurs="unbounded">
			<xsd:element name="LinearSolverParameters" type="LinearSolverParametersType" maxOccurs="1" />
			<xsd:element name="NonlinearSolverParameters" type="NonlinearSolverParametersType" maxOccurs="1" />
		</xsd:choice>
		<!--cflFactor => Factor to apply to the `CFL condition <http://en.wikipedia.org/wiki/Courant-Friedrichs-Lewy_condition>`_ when calculating the maximum allowable time step. Values should be in the interval (0,1] -->
		<xsd:attribute name="cflFactor" type="real64" default="0.5" />
		<!--discretization => Name of discretization object (defined in the :ref:`NumericalMethodsManager`) to use for this solver. For instance, if this is a Finite Element Solver, the name of a :ref:`FiniteElement` should be specified. If this is a Finite Volume Method, the name of a :ref:`FiniteVolume` discretization should be specified.-->
		<xsd:attribute name="discretization" type="string" default="none" />
		<!--flowSolverName => Name of the flow solver to use in the reservoir-well system solver-->
		<xsd:attribute name="flowSolverName" type="string" use="required" />
		<!--initialDt => Initial time-step value required by the solver to the event manager.-->
		<xsd:attribute name="initialDt" type="real64" default="1e+99" />
		<!--logLevel => Log level-->
		<xsd:attribute name="logLevel" type="integer" default="0" />
		<!--targetRegions => Allowable regions that the solver may be applied to. Note that this does not indicate that the solver will be applied to these regions, only that allocation will occur such that the solver may be applied to these regions. The decision about what regions this solver will beapplied to rests in the EventManager.-->
		<xsd:attribute name="targetRegions" type="string_array" use="required" />
		<!--wellSolverName => Name of the well solver to use in the reservoir-well system solver-->
		<xsd:attribute name="wellSolverName" type="string" use="required" />
		<!--name => A name is required for any non-unique nodes-->
		<xsd:attribute name="name" type="string" use="required" />
	</xsd:complexType>
	<xsd:complexType name="CompositionalMultiphaseWellType">
		<xsd:choice minOccurs="0" maxOccurs="unbounded">
			<xsd:element name="WellControls" type="WellControlsType" />
		</xsd:choice>
		<!--cflFactor => Factor to apply to the `CFL condition <http://en.wikipedia.org/wiki/Courant-Friedrichs-Lewy_condition>`_ when calculating the maximum allowable time step. Values should be in the interval (0,1] -->
		<xsd:attribute name="cflFactor" type="real64" default="0.5" />
		<!--discretization => Name of discretization object (defined in the :ref:`NumericalMethodsManager`) to use for this solver. For instance, if this is a Finite Element Solver, the name of a :ref:`FiniteElement` should be specified. If this is a Finite Volume Method, the name of a :ref:`FiniteVolume` discretization should be specified.-->
		<xsd:attribute name="discretization" type="string" default="none" />
		<!--fluidNames => Name of fluid constitutive object to use for this solver.-->
		<xsd:attribute name="fluidNames" type="string_array" use="required" />
		<!--initialDt => Initial time-step value required by the solver to the event manager.-->
		<xsd:attribute name="initialDt" type="real64" default="1e+99" />
		<!--logLevel => Log level-->
		<xsd:attribute name="logLevel" type="integer" default="0" />
		<!--relPermNames => Names of relative permeability constitutive models to use-->
		<xsd:attribute name="relPermNames" type="string_array" use="required" />
		<!--targetRegions => Allowable regions that the solver may be applied to. Note that this does not indicate that the solver will be applied to these regions, only that allocation will occur such that the solver may be applied to these regions. The decision about what regions this solver will beapplied to rests in the EventManager.-->
		<xsd:attribute name="targetRegions" type="string_array" use="required" />
		<!--useMass => Use mass formulation instead of molar-->
		<xsd:attribute name="useMass" type="integer" default="0" />
		<!--wellTemperature => Temperature-->
		<xsd:attribute name="wellTemperature" type="real64" use="required" />
		<!--name => A name is required for any non-unique nodes-->
		<xsd:attribute name="name" type="string" use="required" />
	</xsd:complexType>
	<xsd:complexType name="WellControlsType">
		<!--control => Well control (BHP/gasRate/oilRate/waterRate)-->
		<xsd:attribute name="control" type="string" use="required" />
		<!--injectionStream => Global component densities for the injection stream-->
		<xsd:attribute name="injectionStream" type="real64_array" default="{-1}" />
		<!--targetBHP => Target bottom-hole pressure-->
		<xsd:attribute name="targetBHP" type="real64" use="required" />
		<!--targetRate => Target rate-->
		<xsd:attribute name="targetRate" type="real64" use="required" />
		<!--type => Well type (producer/injector)-->
		<xsd:attribute name="type" type="string" use="required" />
		<!--name => A name is required for any non-unique nodes-->
		<xsd:attribute name="name" type="string" use="required" />
	</xsd:complexType>
	<xsd:complexType name="EmbeddedSurfaceGeneratorType">
		<xsd:choice minOccurs="0" maxOccurs="unbounded">
			<xsd:element name="LinearSolverParameters" type="LinearSolverParametersType" maxOccurs="1" />
			<xsd:element name="NonlinearSolverParameters" type="NonlinearSolverParametersType" maxOccurs="1" />
		</xsd:choice>
		<!--cflFactor => Factor to apply to the `CFL condition <http://en.wikipedia.org/wiki/Courant-Friedrichs-Lewy_condition>`_ when calculating the maximum allowable time step. Values should be in the interval (0,1] -->
		<xsd:attribute name="cflFactor" type="real64" default="0.5" />
		<!--discretization => Name of discretization object (defined in the :ref:`NumericalMethodsManager`) to use for this solver. For instance, if this is a Finite Element Solver, the name of a :ref:`FiniteElement` should be specified. If this is a Finite Volume Method, the name of a :ref:`FiniteVolume` discretization should be specified.-->
		<xsd:attribute name="discretization" type="string" default="none" />
		<!--fractureRegion => (no description available)-->
		<xsd:attribute name="fractureRegion" type="string" default="FractureRegion" />
		<!--initialDt => Initial time-step value required by the solver to the event manager.-->
		<xsd:attribute name="initialDt" type="real64" default="1e+99" />
		<!--logLevel => Log level-->
		<xsd:attribute name="logLevel" type="integer" default="0" />
		<!--solidMaterialNames => Name of the solid material used in solid mechanic solver-->
		<xsd:attribute name="solidMaterialNames" type="string_array" use="required" />
		<!--targetRegions => Allowable regions that the solver may be applied to. Note that this does not indicate that the solver will be applied to these regions, only that allocation will occur such that the solver may be applied to these regions. The decision about what regions this solver will beapplied to rests in the EventManager.-->
		<xsd:attribute name="targetRegions" type="string_array" use="required" />
		<!--name => A name is required for any non-unique nodes-->
		<xsd:attribute name="name" type="string" use="required" />
	</xsd:complexType>
	<xsd:complexType name="FlowProppantTransportType">
		<xsd:choice minOccurs="0" maxOccurs="unbounded">
			<xsd:element name="LinearSolverParameters" type="LinearSolverParametersType" maxOccurs="1" />
			<xsd:element name="NonlinearSolverParameters" type="NonlinearSolverParametersType" maxOccurs="1" />
		</xsd:choice>
		<!--cflFactor => Factor to apply to the `CFL condition <http://en.wikipedia.org/wiki/Courant-Friedrichs-Lewy_condition>`_ when calculating the maximum allowable time step. Values should be in the interval (0,1] -->
		<xsd:attribute name="cflFactor" type="real64" default="0.5" />
		<!--discretization => Name of discretization object (defined in the :ref:`NumericalMethodsManager`) to use for this solver. For instance, if this is a Finite Element Solver, the name of a :ref:`FiniteElement` should be specified. If this is a Finite Volume Method, the name of a :ref:`FiniteVolume` discretization should be specified.-->
		<xsd:attribute name="discretization" type="string" default="none" />
		<!--flowSolverName => Name of the flow solver to use in the flowProppantTransport solver-->
		<xsd:attribute name="flowSolverName" type="string" use="required" />
		<!--initialDt => Initial time-step value required by the solver to the event manager.-->
		<xsd:attribute name="initialDt" type="real64" default="1e+99" />
		<!--logLevel => Log level-->
		<xsd:attribute name="logLevel" type="integer" default="0" />
		<!--proppantSolverName => Name of the proppant transport solver to use in the flowProppantTransport solver-->
		<xsd:attribute name="proppantSolverName" type="string" use="required" />
		<!--targetRegions => Allowable regions that the solver may be applied to. Note that this does not indicate that the solver will be applied to these regions, only that allocation will occur such that the solver may be applied to these regions. The decision about what regions this solver will beapplied to rests in the EventManager.-->
		<xsd:attribute name="targetRegions" type="string_array" use="required" />
		<!--name => A name is required for any non-unique nodes-->
		<xsd:attribute name="name" type="string" use="required" />
	</xsd:complexType>
	<xsd:complexType name="HydrofractureType">
		<xsd:choice minOccurs="0" maxOccurs="unbounded">
			<xsd:element name="LinearSolverParameters" type="LinearSolverParametersType" maxOccurs="1" />
			<xsd:element name="NonlinearSolverParameters" type="NonlinearSolverParametersType" maxOccurs="1" />
		</xsd:choice>
		<!--cflFactor => Factor to apply to the `CFL condition <http://en.wikipedia.org/wiki/Courant-Friedrichs-Lewy_condition>`_ when calculating the maximum allowable time step. Values should be in the interval (0,1] -->
		<xsd:attribute name="cflFactor" type="real64" default="0.5" />
		<!--contactRelationName => Name of contact relation to enforce constraints on fracture boundary.-->
		<xsd:attribute name="contactRelationName" type="string" use="required" />
		<!--couplingTypeOption => Coupling option: (FIM, SIM_FixedStress)-->
		<xsd:attribute name="couplingTypeOption" type="string" use="required" />
		<!--discretization => Name of discretization object (defined in the :ref:`NumericalMethodsManager`) to use for this solver. For instance, if this is a Finite Element Solver, the name of a :ref:`FiniteElement` should be specified. If this is a Finite Volume Method, the name of a :ref:`FiniteVolume` discretization should be specified.-->
		<xsd:attribute name="discretization" type="string" default="none" />
		<!--fluidSolverName => Name of the fluid mechanics solver to use in the poroelastic solver-->
		<xsd:attribute name="fluidSolverName" type="string" use="required" />
		<!--initialDt => Initial time-step value required by the solver to the event manager.-->
		<xsd:attribute name="initialDt" type="real64" default="1e+99" />
		<!--logLevel => Log level-->
		<xsd:attribute name="logLevel" type="integer" default="0" />
		<!--maxNumResolves => Value to indicate how many resolves may be executed to perform surface generation after the execution of flow and mechanics solver. -->
		<xsd:attribute name="maxNumResolves" type="integer" default="10" />
		<!--solidSolverName => Name of the solid mechanics solver to use in the poroelastic solver-->
		<xsd:attribute name="solidSolverName" type="string" use="required" />
		<!--targetRegions => Allowable regions that the solver may be applied to. Note that this does not indicate that the solver will be applied to these regions, only that allocation will occur such that the solver may be applied to these regions. The decision about what regions this solver will beapplied to rests in the EventManager.-->
		<xsd:attribute name="targetRegions" type="string_array" use="required" />
		<!--name => A name is required for any non-unique nodes-->
		<xsd:attribute name="name" type="string" use="required" />
	</xsd:complexType>
	<xsd:complexType name="LagrangianContactType">
		<xsd:choice minOccurs="0" maxOccurs="unbounded">
<<<<<<< HEAD
			<xsd:element name="NonlinearSolverParameters" type="NonlinearSolverParametersType" maxOccurs="1" />
			<xsd:element name="SystemSolverParameters" type="SystemSolverParametersType" maxOccurs="1" />
=======
			<xsd:element name="LinearSolverParameters" type="LinearSolverParametersType" maxOccurs="1" />
			<xsd:element name="NonlinearSolverParameters" type="NonlinearSolverParametersType" maxOccurs="1" />
>>>>>>> 61f68161
		</xsd:choice>
		<!--activeSetMaxIter => Maximum number of iteration for the active set strategy in the lagrangian contact solver-->
		<xsd:attribute name="activeSetMaxIter" type="integer" default="10" />
		<!--cflFactor => Factor to apply to the `CFL condition <http://en.wikipedia.org/wiki/Courant-Friedrichs-Lewy_condition>`_ when calculating the maximum allowable time step. Values should be in the interval (0,1] -->
		<xsd:attribute name="cflFactor" type="real64" default="0.5" />
		<!--contactRelationName => Name of the constitutive law used for fracture elements-->
		<xsd:attribute name="contactRelationName" type="string" use="required" />
		<!--discretization => Name of discretization object (defined in the :ref:`NumericalMethodsManager`) to use for this solver. For instance, if this is a Finite Element Solver, the name of a :ref:`FiniteElement` should be specified. If this is a Finite Volume Method, the name of a :ref:`FiniteVolume` discretization should be specified.-->
		<xsd:attribute name="discretization" type="string" default="none" />
		<!--initialDt => Initial time-step value required by the solver to the event manager.-->
		<xsd:attribute name="initialDt" type="real64" default="1e+99" />
		<!--logLevel => Log level-->
		<xsd:attribute name="logLevel" type="integer" default="0" />
		<!--solidSolverName => Name of the solid mechanics solver to use in the lagrangian contact solver-->
		<xsd:attribute name="solidSolverName" type="string" use="required" />
		<!--stabilizationName => Name of the stabilization to use in the lagrangian contact solver-->
		<xsd:attribute name="stabilizationName" type="string" use="required" />
		<!--targetRegions => Allowable regions that the solver may be applied to. Note that this does not indicate that the solver will be applied to these regions, only that allocation will occur such that the solver may be applied to these regions. The decision about what regions this solver will beapplied to rests in the EventManager.-->
		<xsd:attribute name="targetRegions" type="string_array" use="required" />
		<!--name => A name is required for any non-unique nodes-->
		<xsd:attribute name="name" type="string" use="required" />
	</xsd:complexType>
<<<<<<< HEAD
	<xsd:complexType name="LagrangianContactWithFlowType">
		<xsd:choice minOccurs="0" maxOccurs="unbounded">
			<xsd:element name="NonlinearSolverParameters" type="NonlinearSolverParametersType" maxOccurs="1" />
			<xsd:element name="SystemSolverParameters" type="SystemSolverParametersType" maxOccurs="1" />
		</xsd:choice>
		<!--cflFactor => Factor to apply to the `CFL condition <http://en.wikipedia.org/wiki/Courant-Friedrichs-Lewy_condition>`_ when calculating the maximum allowable time step. Values should be in the interval (0,1] -->
		<xsd:attribute name="cflFactor" type="real64" default="0.5" />
		<!--contactSolverName => Name of the contact solid mechanics solver to use in the contact with flow solver-->
		<xsd:attribute name="contactSolverName" type="string" use="required" />
		<!--defaultConductivity => Value of the default conductivity C_{f,0} for the fracture-->
		<xsd:attribute name="defaultConductivity" type="real64" use="required" />
		<!--discretization => Name of discretization object (defined in the :ref:`NumericalMethodsManager`) to use for this solver. For instance, if this is a Finite Element Solver, the name of a :ref:`FiniteElement` should be specified. If this is a Finite Volume Method, the name of a :ref:`FiniteVolume` discretization should be specified.-->
		<xsd:attribute name="discretization" type="string" default="none" />
		<!--flowSolverName => Name of the flow mechanics solver to use in the contact with flow solver-->
		<xsd:attribute name="flowSolverName" type="string" use="required" />
		<!--initialDt => Initial time-step value required by the solver to the event manager.-->
		<xsd:attribute name="initialDt" type="real64" default="1e+99" />
		<!--logLevel => Log level-->
		<xsd:attribute name="logLevel" type="integer" default="0" />
		<!--stabilizationName => Name of the stabilization to use in the lagrangian contact with flow solver-->
		<xsd:attribute name="stabilizationName" type="string" use="required" />
		<!--targetRegions => Allowable regions that the solver may be applied to. Note that this does not indicate that the solver will be applied to these regions, only that allocation will occur such that the solver may be applied to these regions. The decision about what regions this solver will beapplied to rests in the EventManager.-->
		<xsd:attribute name="targetRegions" type="string_array" use="required" />
		<!--name => A name is required for any non-unique nodes-->
		<xsd:attribute name="name" type="string" use="required" />
	</xsd:complexType>
=======
>>>>>>> 61f68161
	<xsd:complexType name="LaplaceFEMType">
		<xsd:choice minOccurs="0" maxOccurs="unbounded">
			<xsd:element name="LinearSolverParameters" type="LinearSolverParametersType" maxOccurs="1" />
			<xsd:element name="NonlinearSolverParameters" type="NonlinearSolverParametersType" maxOccurs="1" />
		</xsd:choice>
		<!--cflFactor => Factor to apply to the `CFL condition <http://en.wikipedia.org/wiki/Courant-Friedrichs-Lewy_condition>`_ when calculating the maximum allowable time step. Values should be in the interval (0,1] -->
		<xsd:attribute name="cflFactor" type="real64" default="0.5" />
		<!--discretization => Name of discretization object (defined in the :ref:`NumericalMethodsManager`) to use for this solver. For instance, if this is a Finite Element Solver, the name of a :ref:`FiniteElement` should be specified. If this is a Finite Volume Method, the name of a :ref:`FiniteVolume` discretization should be specified.-->
		<xsd:attribute name="discretization" type="string" default="none" />
		<!--fieldName => name of field variable-->
		<xsd:attribute name="fieldName" type="string" use="required" />
		<!--initialDt => Initial time-step value required by the solver to the event manager.-->
		<xsd:attribute name="initialDt" type="real64" default="1e+99" />
		<!--logLevel => Log level-->
		<xsd:attribute name="logLevel" type="integer" default="0" />
		<!--targetRegions => Allowable regions that the solver may be applied to. Note that this does not indicate that the solver will be applied to these regions, only that allocation will occur such that the solver may be applied to these regions. The decision about what regions this solver will beapplied to rests in the EventManager.-->
		<xsd:attribute name="targetRegions" type="string_array" use="required" />
		<!--timeIntegrationOption => option for default time integration method-->
		<xsd:attribute name="timeIntegrationOption" type="string" use="required" />
		<!--name => A name is required for any non-unique nodes-->
		<xsd:attribute name="name" type="string" use="required" />
	</xsd:complexType>
	<xsd:complexType name="PoroelasticType">
		<xsd:choice minOccurs="0" maxOccurs="unbounded">
			<xsd:element name="LinearSolverParameters" type="LinearSolverParametersType" maxOccurs="1" />
			<xsd:element name="NonlinearSolverParameters" type="NonlinearSolverParametersType" maxOccurs="1" />
		</xsd:choice>
		<!--cflFactor => Factor to apply to the `CFL condition <http://en.wikipedia.org/wiki/Courant-Friedrichs-Lewy_condition>`_ when calculating the maximum allowable time step. Values should be in the interval (0,1] -->
		<xsd:attribute name="cflFactor" type="real64" default="0.5" />
		<!--couplingTypeOption => Coupling option: (FIM, SIM_FixedStress)-->
		<xsd:attribute name="couplingTypeOption" type="string" use="required" />
		<!--discretization => Name of discretization object (defined in the :ref:`NumericalMethodsManager`) to use for this solver. For instance, if this is a Finite Element Solver, the name of a :ref:`FiniteElement` should be specified. If this is a Finite Volume Method, the name of a :ref:`FiniteVolume` discretization should be specified.-->
		<xsd:attribute name="discretization" type="string" default="none" />
		<!--fluidSolverName => Name of the fluid mechanics solver to use in the poroelastic solver-->
		<xsd:attribute name="fluidSolverName" type="string" use="required" />
		<!--initialDt => Initial time-step value required by the solver to the event manager.-->
		<xsd:attribute name="initialDt" type="real64" default="1e+99" />
		<!--logLevel => Log level-->
		<xsd:attribute name="logLevel" type="integer" default="0" />
		<!--solidSolverName => Name of the solid mechanics solver to use in the poroelastic solver-->
		<xsd:attribute name="solidSolverName" type="string" use="required" />
		<!--targetRegions => Allowable regions that the solver may be applied to. Note that this does not indicate that the solver will be applied to these regions, only that allocation will occur such that the solver may be applied to these regions. The decision about what regions this solver will beapplied to rests in the EventManager.-->
		<xsd:attribute name="targetRegions" type="string_array" use="required" />
		<!--name => A name is required for any non-unique nodes-->
		<xsd:attribute name="name" type="string" use="required" />
	</xsd:complexType>
	<xsd:complexType name="ProppantTransportType">
		<xsd:choice minOccurs="0" maxOccurs="unbounded">
			<xsd:element name="LinearSolverParameters" type="LinearSolverParametersType" maxOccurs="1" />
			<xsd:element name="NonlinearSolverParameters" type="NonlinearSolverParametersType" maxOccurs="1" />
		</xsd:choice>
		<!--bridgingFactor => Bridging factor used for bridging/screen-out calculation-->
		<xsd:attribute name="bridgingFactor" type="real64" default="0" />
		<!--cflFactor => Factor to apply to the `CFL condition <http://en.wikipedia.org/wiki/Courant-Friedrichs-Lewy_condition>`_ when calculating the maximum allowable time step. Values should be in the interval (0,1] -->
		<xsd:attribute name="cflFactor" type="real64" default="0.5" />
		<!--criticalShieldsNumber => Critical Shields number-->
		<xsd:attribute name="criticalShieldsNumber" type="real64" default="0" />
		<!--discretization => Name of discretization object to use for this solver.-->
		<xsd:attribute name="discretization" type="string" use="required" />
		<!--fluidNames => Names of fluid constitutive models for each region.-->
		<xsd:attribute name="fluidNames" type="string_array" use="required" />
		<!--frictionCoefficient => Friction coefficient-->
		<xsd:attribute name="frictionCoefficient" type="real64" default="0.03" />
		<!--initialDt => Initial time-step value required by the solver to the event manager.-->
		<xsd:attribute name="initialDt" type="real64" default="1e+99" />
		<!--inputFluxEstimate => Initial estimate of the input flux used only for residual scaling. This should be essentially equivalent to the input flux * dt.-->
		<xsd:attribute name="inputFluxEstimate" type="real64" default="1" />
		<!--logLevel => Log level-->
		<xsd:attribute name="logLevel" type="integer" default="0" />
		<!--maxProppantConcentration => Maximum proppant concentration-->
		<xsd:attribute name="maxProppantConcentration" type="real64" default="0.6" />
		<!--meanPermCoeff => Coefficient to move between harmonic mean (1.0) and arithmetic mean (0.0) for the calculation of permeability between elements.-->
		<xsd:attribute name="meanPermCoeff" type="real64" default="1" />
		<!--proppantDensity => Proppant density-->
		<xsd:attribute name="proppantDensity" type="real64" default="2500" />
		<!--proppantDiameter => Proppant diameter-->
		<xsd:attribute name="proppantDiameter" type="real64" default="0.0004" />
		<!--proppantNames => Name of proppant constitutive object to use for this solver.-->
		<xsd:attribute name="proppantNames" type="string_array" use="required" />
		<!--solidNames => Names of solid constitutive models for each region.-->
		<xsd:attribute name="solidNames" type="string_array" use="required" />
		<!--targetRegions => Allowable regions that the solver may be applied to. Note that this does not indicate that the solver will be applied to these regions, only that allocation will occur such that the solver may be applied to these regions. The decision about what regions this solver will beapplied to rests in the EventManager.-->
		<xsd:attribute name="targetRegions" type="string_array" use="required" />
		<!--updateProppantPacking => Flag that enables/disables proppant-packing update-->
		<xsd:attribute name="updateProppantPacking" type="integer" default="0" />
		<!--name => A name is required for any non-unique nodes-->
		<xsd:attribute name="name" type="string" use="required" />
	</xsd:complexType>
	<xsd:complexType name="SinglePhaseFVMType">
		<xsd:choice minOccurs="0" maxOccurs="unbounded">
			<xsd:element name="LinearSolverParameters" type="LinearSolverParametersType" maxOccurs="1" />
			<xsd:element name="NonlinearSolverParameters" type="NonlinearSolverParametersType" maxOccurs="1" />
		</xsd:choice>
		<!--cflFactor => Factor to apply to the `CFL condition <http://en.wikipedia.org/wiki/Courant-Friedrichs-Lewy_condition>`_ when calculating the maximum allowable time step. Values should be in the interval (0,1] -->
		<xsd:attribute name="cflFactor" type="real64" default="0.5" />
		<!--discretization => Name of discretization object to use for this solver.-->
		<xsd:attribute name="discretization" type="string" use="required" />
		<!--fluidNames => Names of fluid constitutive models for each region.-->
		<xsd:attribute name="fluidNames" type="string_array" use="required" />
		<!--initialDt => Initial time-step value required by the solver to the event manager.-->
		<xsd:attribute name="initialDt" type="real64" default="1e+99" />
		<!--inputFluxEstimate => Initial estimate of the input flux used only for residual scaling. This should be essentially equivalent to the input flux * dt.-->
		<xsd:attribute name="inputFluxEstimate" type="real64" default="1" />
		<!--logLevel => Log level-->
		<xsd:attribute name="logLevel" type="integer" default="0" />
		<!--meanPermCoeff => Coefficient to move between harmonic mean (1.0) and arithmetic mean (0.0) for the calculation of permeability between elements.-->
		<xsd:attribute name="meanPermCoeff" type="real64" default="1" />
		<!--solidNames => Names of solid constitutive models for each region.-->
		<xsd:attribute name="solidNames" type="string_array" use="required" />
		<!--targetRegions => Allowable regions that the solver may be applied to. Note that this does not indicate that the solver will be applied to these regions, only that allocation will occur such that the solver may be applied to these regions. The decision about what regions this solver will beapplied to rests in the EventManager.-->
		<xsd:attribute name="targetRegions" type="string_array" use="required" />
		<!--name => A name is required for any non-unique nodes-->
		<xsd:attribute name="name" type="string" use="required" />
	</xsd:complexType>
	<xsd:complexType name="SinglePhaseHybridFVMType">
		<xsd:choice minOccurs="0" maxOccurs="unbounded">
			<xsd:element name="LinearSolverParameters" type="LinearSolverParametersType" maxOccurs="1" />
			<xsd:element name="NonlinearSolverParameters" type="NonlinearSolverParametersType" maxOccurs="1" />
		</xsd:choice>
		<!--cflFactor => Factor to apply to the `CFL condition <http://en.wikipedia.org/wiki/Courant-Friedrichs-Lewy_condition>`_ when calculating the maximum allowable time step. Values should be in the interval (0,1] -->
		<xsd:attribute name="cflFactor" type="real64" default="0.5" />
		<!--discretization => Name of discretization object to use for this solver.-->
		<xsd:attribute name="discretization" type="string" use="required" />
		<!--fluidNames => Names of fluid constitutive models for each region.-->
		<xsd:attribute name="fluidNames" type="string_array" use="required" />
		<!--initialDt => Initial time-step value required by the solver to the event manager.-->
		<xsd:attribute name="initialDt" type="real64" default="1e+99" />
		<!--inputFluxEstimate => Initial estimate of the input flux used only for residual scaling. This should be essentially equivalent to the input flux * dt.-->
		<xsd:attribute name="inputFluxEstimate" type="real64" default="1" />
		<!--logLevel => Log level-->
		<xsd:attribute name="logLevel" type="integer" default="0" />
		<!--meanPermCoeff => Coefficient to move between harmonic mean (1.0) and arithmetic mean (0.0) for the calculation of permeability between elements.-->
		<xsd:attribute name="meanPermCoeff" type="real64" default="1" />
		<!--solidNames => Names of solid constitutive models for each region.-->
		<xsd:attribute name="solidNames" type="string_array" use="required" />
		<!--targetRegions => Allowable regions that the solver may be applied to. Note that this does not indicate that the solver will be applied to these regions, only that allocation will occur such that the solver may be applied to these regions. The decision about what regions this solver will beapplied to rests in the EventManager.-->
		<xsd:attribute name="targetRegions" type="string_array" use="required" />
		<!--name => A name is required for any non-unique nodes-->
		<xsd:attribute name="name" type="string" use="required" />
	</xsd:complexType>
	<xsd:complexType name="SinglePhaseProppantFVMType">
		<xsd:choice minOccurs="0" maxOccurs="unbounded">
			<xsd:element name="LinearSolverParameters" type="LinearSolverParametersType" maxOccurs="1" />
			<xsd:element name="NonlinearSolverParameters" type="NonlinearSolverParametersType" maxOccurs="1" />
		</xsd:choice>
		<!--cflFactor => Factor to apply to the `CFL condition <http://en.wikipedia.org/wiki/Courant-Friedrichs-Lewy_condition>`_ when calculating the maximum allowable time step. Values should be in the interval (0,1] -->
		<xsd:attribute name="cflFactor" type="real64" default="0.5" />
		<!--discretization => Name of discretization object to use for this solver.-->
		<xsd:attribute name="discretization" type="string" use="required" />
		<!--fluidNames => Names of fluid constitutive models for each region.-->
		<xsd:attribute name="fluidNames" type="string_array" use="required" />
		<!--initialDt => Initial time-step value required by the solver to the event manager.-->
		<xsd:attribute name="initialDt" type="real64" default="1e+99" />
		<!--inputFluxEstimate => Initial estimate of the input flux used only for residual scaling. This should be essentially equivalent to the input flux * dt.-->
		<xsd:attribute name="inputFluxEstimate" type="real64" default="1" />
		<!--logLevel => Log level-->
		<xsd:attribute name="logLevel" type="integer" default="0" />
		<!--meanPermCoeff => Coefficient to move between harmonic mean (1.0) and arithmetic mean (0.0) for the calculation of permeability between elements.-->
		<xsd:attribute name="meanPermCoeff" type="real64" default="1" />
		<!--solidNames => Names of solid constitutive models for each region.-->
		<xsd:attribute name="solidNames" type="string_array" use="required" />
		<!--targetRegions => Allowable regions that the solver may be applied to. Note that this does not indicate that the solver will be applied to these regions, only that allocation will occur such that the solver may be applied to these regions. The decision about what regions this solver will beapplied to rests in the EventManager.-->
		<xsd:attribute name="targetRegions" type="string_array" use="required" />
		<!--name => A name is required for any non-unique nodes-->
		<xsd:attribute name="name" type="string" use="required" />
	</xsd:complexType>
	<xsd:complexType name="SinglePhaseReservoirType">
		<xsd:choice minOccurs="0" maxOccurs="unbounded">
			<xsd:element name="LinearSolverParameters" type="LinearSolverParametersType" maxOccurs="1" />
			<xsd:element name="NonlinearSolverParameters" type="NonlinearSolverParametersType" maxOccurs="1" />
		</xsd:choice>
		<!--cflFactor => Factor to apply to the `CFL condition <http://en.wikipedia.org/wiki/Courant-Friedrichs-Lewy_condition>`_ when calculating the maximum allowable time step. Values should be in the interval (0,1] -->
		<xsd:attribute name="cflFactor" type="real64" default="0.5" />
		<!--discretization => Name of discretization object (defined in the :ref:`NumericalMethodsManager`) to use for this solver. For instance, if this is a Finite Element Solver, the name of a :ref:`FiniteElement` should be specified. If this is a Finite Volume Method, the name of a :ref:`FiniteVolume` discretization should be specified.-->
		<xsd:attribute name="discretization" type="string" default="none" />
		<!--flowSolverName => Name of the flow solver to use in the reservoir-well system solver-->
		<xsd:attribute name="flowSolverName" type="string" use="required" />
		<!--initialDt => Initial time-step value required by the solver to the event manager.-->
		<xsd:attribute name="initialDt" type="real64" default="1e+99" />
		<!--logLevel => Log level-->
		<xsd:attribute name="logLevel" type="integer" default="0" />
		<!--targetRegions => Allowable regions that the solver may be applied to. Note that this does not indicate that the solver will be applied to these regions, only that allocation will occur such that the solver may be applied to these regions. The decision about what regions this solver will beapplied to rests in the EventManager.-->
		<xsd:attribute name="targetRegions" type="string_array" use="required" />
		<!--wellSolverName => Name of the well solver to use in the reservoir-well system solver-->
		<xsd:attribute name="wellSolverName" type="string" use="required" />
		<!--name => A name is required for any non-unique nodes-->
		<xsd:attribute name="name" type="string" use="required" />
	</xsd:complexType>
	<xsd:complexType name="SinglePhaseWellType">
		<xsd:choice minOccurs="0" maxOccurs="unbounded">
			<xsd:element name="WellControls" type="WellControlsType" />
		</xsd:choice>
		<!--cflFactor => Factor to apply to the `CFL condition <http://en.wikipedia.org/wiki/Courant-Friedrichs-Lewy_condition>`_ when calculating the maximum allowable time step. Values should be in the interval (0,1] -->
		<xsd:attribute name="cflFactor" type="real64" default="0.5" />
		<!--discretization => Name of discretization object (defined in the :ref:`NumericalMethodsManager`) to use for this solver. For instance, if this is a Finite Element Solver, the name of a :ref:`FiniteElement` should be specified. If this is a Finite Volume Method, the name of a :ref:`FiniteVolume` discretization should be specified.-->
		<xsd:attribute name="discretization" type="string" default="none" />
		<!--fluidNames => Name of fluid constitutive object to use for this solver.-->
		<xsd:attribute name="fluidNames" type="string_array" use="required" />
		<!--initialDt => Initial time-step value required by the solver to the event manager.-->
		<xsd:attribute name="initialDt" type="real64" default="1e+99" />
		<!--logLevel => Log level-->
		<xsd:attribute name="logLevel" type="integer" default="0" />
		<!--targetRegions => Allowable regions that the solver may be applied to. Note that this does not indicate that the solver will be applied to these regions, only that allocation will occur such that the solver may be applied to these regions. The decision about what regions this solver will beapplied to rests in the EventManager.-->
		<xsd:attribute name="targetRegions" type="string_array" use="required" />
		<!--name => A name is required for any non-unique nodes-->
		<xsd:attribute name="name" type="string" use="required" />
	</xsd:complexType>
	<xsd:complexType name="SolidMechanicsLagrangianSSLEType">
		<xsd:choice minOccurs="0" maxOccurs="unbounded">
			<xsd:element name="LinearSolverParameters" type="LinearSolverParametersType" maxOccurs="1" />
			<xsd:element name="NonlinearSolverParameters" type="NonlinearSolverParametersType" maxOccurs="1" />
		</xsd:choice>
		<!--cflFactor => Factor to apply to the `CFL condition <http://en.wikipedia.org/wiki/Courant-Friedrichs-Lewy_condition>`_ when calculating the maximum allowable time step. Values should be in the interval (0,1] -->
		<xsd:attribute name="cflFactor" type="real64" default="0.5" />
		<!--contactRelationName => Name of contact relation to enforce constraints on fracture boundary.-->
		<xsd:attribute name="contactRelationName" type="string" default="NOCONTACT" />
		<!--discretization => Name of discretization object (defined in the :ref:`NumericalMethodsManager`) to use for this solver. For instance, if this is a Finite Element Solver, the name of a :ref:`FiniteElement` should be specified. If this is a Finite Volume Method, the name of a :ref:`FiniteVolume` discretization should be specified.-->
		<xsd:attribute name="discretization" type="string" default="none" />
		<!--initialDt => Initial time-step value required by the solver to the event manager.-->
		<xsd:attribute name="initialDt" type="real64" default="1e+99" />
		<!--logLevel => Log level-->
		<xsd:attribute name="logLevel" type="integer" default="0" />
		<!--massDamping => Value of mass based damping coefficient. -->
		<xsd:attribute name="massDamping" type="real64" default="0" />
		<!--maxNumResolves => Value to indicate how many resolves may be executed after some other event is executed. For example, if a SurfaceGenerator is specified, it will be executed after the mechanics solve. However if a new surface is generated, then the mechanics solve must be executed again due to the change in topology.-->
		<xsd:attribute name="maxNumResolves" type="integer" default="10" />
		<!--newmarkBeta => Value of :math:`\beta` in the Newmark Method for Implicit Dynamic time integration option. This should be pow(newmarkGamma+0.5,2.0)/4.0 unless you know what you are doing.-->
		<xsd:attribute name="newmarkBeta" type="real64" default="0.25" />
		<!--newmarkGamma => Value of :math:`\gamma` in the Newmark Method for Implicit Dynamic time integration option-->
		<xsd:attribute name="newmarkGamma" type="real64" default="0.5" />
		<!--solidMaterialNames => The name of the material that should be used in the constitutive updates-->
		<xsd:attribute name="solidMaterialNames" type="string_array" use="required" />
		<!--stiffnessDamping => Value of stiffness based damping coefficient. -->
		<xsd:attribute name="stiffnessDamping" type="real64" default="0" />
		<!--strainTheory => Indicates whether or not to use `Infinitesimal Strain Theory <https://en.wikipedia.org/wiki/Infinitesimal_strain_theory>`_, or `Finite Strain Theory <https://en.wikipedia.org/wiki/Finite_strain_theory>`_. Valid Inputs are:
 0 - Infinitesimal Strain 
 1 - Finite Strain-->
		<xsd:attribute name="strainTheory" type="integer" default="0" />
		<!--targetRegions => Allowable regions that the solver may be applied to. Note that this does not indicate that the solver will be applied to these regions, only that allocation will occur such that the solver may be applied to these regions. The decision about what regions this solver will beapplied to rests in the EventManager.-->
		<xsd:attribute name="targetRegions" type="string_array" use="required" />
		<!--timeIntegrationOption => Time integration method. Options are: 
 QuasiStatic 
 ImplicitDynamic 
 ExplicitDynamic-->
		<xsd:attribute name="timeIntegrationOption" type="geosx_TimeIntegrationOption" default="TimeIntegrationOption::ExplicitDynamic" />
		<!--useVelocityForQS => Flag to indicate the use of the incremental displacement from the previous step as an initial estimate for the incremental displacement of the current step.-->
		<xsd:attribute name="useVelocityForQS" type="integer" default="0" />
		<!--name => A name is required for any non-unique nodes-->
		<xsd:attribute name="name" type="string" use="required" />
	</xsd:complexType>
	<xsd:complexType name="SolidMechanics_LagrangianFEMType">
		<xsd:choice minOccurs="0" maxOccurs="unbounded">
			<xsd:element name="LinearSolverParameters" type="LinearSolverParametersType" maxOccurs="1" />
			<xsd:element name="NonlinearSolverParameters" type="NonlinearSolverParametersType" maxOccurs="1" />
		</xsd:choice>
		<!--cflFactor => Factor to apply to the `CFL condition <http://en.wikipedia.org/wiki/Courant-Friedrichs-Lewy_condition>`_ when calculating the maximum allowable time step. Values should be in the interval (0,1] -->
		<xsd:attribute name="cflFactor" type="real64" default="0.5" />
		<!--contactRelationName => Name of contact relation to enforce constraints on fracture boundary.-->
		<xsd:attribute name="contactRelationName" type="string" default="NOCONTACT" />
		<!--discretization => Name of discretization object (defined in the :ref:`NumericalMethodsManager`) to use for this solver. For instance, if this is a Finite Element Solver, the name of a :ref:`FiniteElement` should be specified. If this is a Finite Volume Method, the name of a :ref:`FiniteVolume` discretization should be specified.-->
		<xsd:attribute name="discretization" type="string" default="none" />
		<!--initialDt => Initial time-step value required by the solver to the event manager.-->
		<xsd:attribute name="initialDt" type="real64" default="1e+99" />
		<!--logLevel => Log level-->
		<xsd:attribute name="logLevel" type="integer" default="0" />
		<!--massDamping => Value of mass based damping coefficient. -->
		<xsd:attribute name="massDamping" type="real64" default="0" />
		<!--maxNumResolves => Value to indicate how many resolves may be executed after some other event is executed. For example, if a SurfaceGenerator is specified, it will be executed after the mechanics solve. However if a new surface is generated, then the mechanics solve must be executed again due to the change in topology.-->
		<xsd:attribute name="maxNumResolves" type="integer" default="10" />
		<!--newmarkBeta => Value of :math:`\beta` in the Newmark Method for Implicit Dynamic time integration option. This should be pow(newmarkGamma+0.5,2.0)/4.0 unless you know what you are doing.-->
		<xsd:attribute name="newmarkBeta" type="real64" default="0.25" />
		<!--newmarkGamma => Value of :math:`\gamma` in the Newmark Method for Implicit Dynamic time integration option-->
		<xsd:attribute name="newmarkGamma" type="real64" default="0.5" />
		<!--solidMaterialNames => The name of the material that should be used in the constitutive updates-->
		<xsd:attribute name="solidMaterialNames" type="string_array" use="required" />
		<!--stiffnessDamping => Value of stiffness based damping coefficient. -->
		<xsd:attribute name="stiffnessDamping" type="real64" default="0" />
		<!--strainTheory => Indicates whether or not to use `Infinitesimal Strain Theory <https://en.wikipedia.org/wiki/Infinitesimal_strain_theory>`_, or `Finite Strain Theory <https://en.wikipedia.org/wiki/Finite_strain_theory>`_. Valid Inputs are:
 0 - Infinitesimal Strain 
 1 - Finite Strain-->
		<xsd:attribute name="strainTheory" type="integer" default="0" />
		<!--targetRegions => Allowable regions that the solver may be applied to. Note that this does not indicate that the solver will be applied to these regions, only that allocation will occur such that the solver may be applied to these regions. The decision about what regions this solver will beapplied to rests in the EventManager.-->
		<xsd:attribute name="targetRegions" type="string_array" use="required" />
		<!--timeIntegrationOption => Time integration method. Options are: 
 QuasiStatic 
 ImplicitDynamic 
 ExplicitDynamic-->
		<xsd:attribute name="timeIntegrationOption" type="geosx_TimeIntegrationOption" default="TimeIntegrationOption::ExplicitDynamic" />
		<!--useVelocityForQS => Flag to indicate the use of the incremental displacement from the previous step as an initial estimate for the incremental displacement of the current step.-->
		<xsd:attribute name="useVelocityForQS" type="integer" default="0" />
		<!--name => A name is required for any non-unique nodes-->
		<xsd:attribute name="name" type="string" use="required" />
	</xsd:complexType>
	<xsd:complexType name="SurfaceGeneratorType">
		<xsd:choice minOccurs="0" maxOccurs="unbounded">
			<xsd:element name="LinearSolverParameters" type="LinearSolverParametersType" maxOccurs="1" />
			<xsd:element name="NonlinearSolverParameters" type="NonlinearSolverParametersType" maxOccurs="1" />
		</xsd:choice>
		<!--cflFactor => Factor to apply to the `CFL condition <http://en.wikipedia.org/wiki/Courant-Friedrichs-Lewy_condition>`_ when calculating the maximum allowable time step. Values should be in the interval (0,1] -->
		<xsd:attribute name="cflFactor" type="real64" default="0.5" />
		<!--discretization => Name of discretization object (defined in the :ref:`NumericalMethodsManager`) to use for this solver. For instance, if this is a Finite Element Solver, the name of a :ref:`FiniteElement` should be specified. If this is a Finite Volume Method, the name of a :ref:`FiniteVolume` discretization should be specified.-->
		<xsd:attribute name="discretization" type="string" default="none" />
		<!--fractureRegion => (no description available)-->
		<xsd:attribute name="fractureRegion" type="string" default="FractureRegion" />
		<!--initialDt => Initial time-step value required by the solver to the event manager.-->
		<xsd:attribute name="initialDt" type="real64" default="1e+99" />
		<!--logLevel => Log level-->
		<xsd:attribute name="logLevel" type="integer" default="0" />
		<!--mpiCommOrder => Flag to enable MPI consistent communication ordering-->
		<xsd:attribute name="mpiCommOrder" type="integer" default="0" />
		<!--nodeBasedSIF => Rock toughness of the solid material-->
		<xsd:attribute name="nodeBasedSIF" type="integer" default="0" />
		<!--rockToughness => Rock toughness of the solid material-->
		<xsd:attribute name="rockToughness" type="real64" use="required" />
		<!--solidMaterialNames => Name of the solid material used in solid mechanic solver-->
		<xsd:attribute name="solidMaterialNames" type="string_array" use="required" />
		<!--targetRegions => Allowable regions that the solver may be applied to. Note that this does not indicate that the solver will be applied to these regions, only that allocation will occur such that the solver may be applied to these regions. The decision about what regions this solver will beapplied to rests in the EventManager.-->
		<xsd:attribute name="targetRegions" type="string_array" use="required" />
		<!--name => A name is required for any non-unique nodes-->
		<xsd:attribute name="name" type="string" use="required" />
	</xsd:complexType>
	<xsd:complexType name="ConstitutiveType">
		<xsd:choice minOccurs="0" maxOccurs="unbounded">
			<xsd:element name="BlackOilFluid" type="BlackOilFluidType" />
			<xsd:element name="BrooksCoreyBakerRelativePermeability" type="BrooksCoreyBakerRelativePermeabilityType" />
			<xsd:element name="BrooksCoreyCapillaryPressure" type="BrooksCoreyCapillaryPressureType" />
			<xsd:element name="BrooksCoreyRelativePermeability" type="BrooksCoreyRelativePermeabilityType" />
			<xsd:element name="CompositionalMultiphaseFluid" type="CompositionalMultiphaseFluidType" />
			<xsd:element name="CompressibleSinglePhaseFluid" type="CompressibleSinglePhaseFluidType" />
			<xsd:element name="Contact" type="ContactType" />
			<xsd:element name="LinearElasticAnisotropic" type="LinearElasticAnisotropicType" />
			<xsd:element name="LinearElasticIsotropic" type="LinearElasticIsotropicType" />
			<xsd:element name="LinearElasticTransverseIsotropic" type="LinearElasticTransverseIsotropicType" />
			<xsd:element name="MohrCoulomb" type="MohrCoulombType" />
			<xsd:element name="MultiPhaseMultiComponentFluid" type="MultiPhaseMultiComponentFluidType" />
			<xsd:element name="ParticleFluid" type="ParticleFluidType" />
			<xsd:element name="PoreVolumeCompressibleSolid" type="PoreVolumeCompressibleSolidType" />
			<xsd:element name="PoroLinearElasticAnisotropic" type="PoroLinearElasticAnisotropicType" />
			<xsd:element name="PoroLinearElasticIsotropic" type="PoroLinearElasticIsotropicType" />
			<xsd:element name="PoroLinearElasticTransverseIsotropic" type="PoroLinearElasticTransverseIsotropicType" />
			<xsd:element name="ProppantSlurryFluid" type="ProppantSlurryFluidType" />
			<xsd:element name="VanGenuchtenBakerRelativePermeability" type="VanGenuchtenBakerRelativePermeabilityType" />
			<xsd:element name="VanGenuchtenCapillaryPressure" type="VanGenuchtenCapillaryPressureType" />
		</xsd:choice>
	</xsd:complexType>
	<xsd:complexType name="BlackOilFluidType">
		<!--componentMolarWeight => Component molar weights-->
		<xsd:attribute name="componentMolarWeight" type="real64_array" use="required" />
		<!--componentNames => List of component names-->
		<xsd:attribute name="componentNames" type="string_array" default="{}" />
		<!--fluidType => Type of black-oil fluid (LiveOil/DeadOil)-->
		<xsd:attribute name="fluidType" type="string" use="required" />
		<!--phaseNames => List of fluid phases-->
		<xsd:attribute name="phaseNames" type="string_array" use="required" />
		<!--surfaceDensities => List of surface densities for each phase-->
		<xsd:attribute name="surfaceDensities" type="real64_array" use="required" />
		<!--tableFiles => List of filenames with input PVT tables-->
		<xsd:attribute name="tableFiles" type="path_array" use="required" />
		<!--name => A name is required for any non-unique nodes-->
		<xsd:attribute name="name" type="string" use="required" />
	</xsd:complexType>
	<xsd:complexType name="BrooksCoreyBakerRelativePermeabilityType">
		<!--gasOilRelPermExponent => Rel perm power law exponent for the pair (gas phase, oil phase) at residual water saturation-->
		<xsd:attribute name="gasOilRelPermExponent" type="real64_array" default="{1}" />
		<!--gasOilRelPermMaxValue => Maximum rel perm value for the pair (gas phase, oil phase) at residual water saturation-->
		<xsd:attribute name="gasOilRelPermMaxValue" type="real64_array" default="{0}" />
		<!--phaseMinVolumeFraction => Minimum volume fraction value for each phase-->
		<xsd:attribute name="phaseMinVolumeFraction" type="real64_array" default="{0}" />
		<!--phaseNames => List of fluid phases-->
		<xsd:attribute name="phaseNames" type="string_array" use="required" />
		<!--waterOilRelPermExponent => Rel perm power law exponent for the pair (water phase, oil phase) at residual gas saturation-->
		<xsd:attribute name="waterOilRelPermExponent" type="real64_array" default="{1}" />
		<!--waterOilRelPermMaxValue => Maximum rel perm value for the pair (water phase, oil phase) at residual gas saturation-->
		<xsd:attribute name="waterOilRelPermMaxValue" type="real64_array" default="{0}" />
		<!--name => A name is required for any non-unique nodes-->
		<xsd:attribute name="name" type="string" use="required" />
	</xsd:complexType>
	<xsd:complexType name="BrooksCoreyCapillaryPressureType">
		<!--capPressureEpsilon => Wetting-phase saturation at which the max cap. pressure is attained; used to avoid infinite cap. pressure values for saturations close to zero-->
		<xsd:attribute name="capPressureEpsilon" type="real64" default="1e-06" />
		<!--phaseCapPressureExponentInv => Inverse of capillary power law exponent for each phase-->
		<xsd:attribute name="phaseCapPressureExponentInv" type="real64_array" default="{2}" />
		<!--phaseEntryPressure => Entry pressure value for each phase-->
		<xsd:attribute name="phaseEntryPressure" type="real64_array" default="{1}" />
		<!--phaseMinVolumeFraction => Minimum volume fraction value for each phase-->
		<xsd:attribute name="phaseMinVolumeFraction" type="real64_array" default="{0}" />
		<!--phaseNames => List of fluid phases-->
		<xsd:attribute name="phaseNames" type="string_array" use="required" />
		<!--name => A name is required for any non-unique nodes-->
		<xsd:attribute name="name" type="string" use="required" />
	</xsd:complexType>
	<xsd:complexType name="BrooksCoreyRelativePermeabilityType">
		<!--phaseMinVolumeFraction => Minimum volume fraction value for each phase-->
		<xsd:attribute name="phaseMinVolumeFraction" type="real64_array" default="{0}" />
		<!--phaseNames => List of fluid phases-->
		<xsd:attribute name="phaseNames" type="string_array" use="required" />
		<!--phaseRelPermExponent => MinimumRel perm power law exponent for each phase-->
		<xsd:attribute name="phaseRelPermExponent" type="real64_array" default="{1}" />
		<!--phaseRelPermMaxValue => Maximum rel perm value for each phase-->
		<xsd:attribute name="phaseRelPermMaxValue" type="real64_array" default="{0}" />
		<!--name => A name is required for any non-unique nodes-->
		<xsd:attribute name="name" type="string" use="required" />
	</xsd:complexType>
	<xsd:complexType name="CompositionalMultiphaseFluidType">
		<!--componentAcentricFactor => Component acentric factors-->
		<xsd:attribute name="componentAcentricFactor" type="real64_array" use="required" />
		<!--componentBinaryCoeff => Table of binary interaction coefficients-->
		<xsd:attribute name="componentBinaryCoeff" type="real64_array2d" default="{{0}}" />
		<!--componentCriticalPressure => Component critical pressures-->
		<xsd:attribute name="componentCriticalPressure" type="real64_array" use="required" />
		<!--componentCriticalTemperature => Component critical temperatures-->
		<xsd:attribute name="componentCriticalTemperature" type="real64_array" use="required" />
		<!--componentMolarWeight => Component molar weights-->
		<xsd:attribute name="componentMolarWeight" type="real64_array" use="required" />
		<!--componentNames => List of component names-->
		<xsd:attribute name="componentNames" type="string_array" use="required" />
		<!--componentVolumeShift => Component volume shifts-->
		<xsd:attribute name="componentVolumeShift" type="real64_array" default="{0}" />
		<!--equationsOfState => List of equation of state types for each phase-->
		<xsd:attribute name="equationsOfState" type="string_array" use="required" />
		<!--phaseNames => List of fluid phases-->
		<xsd:attribute name="phaseNames" type="string_array" use="required" />
		<!--name => A name is required for any non-unique nodes-->
		<xsd:attribute name="name" type="string" use="required" />
	</xsd:complexType>
	<xsd:complexType name="CompressibleSinglePhaseFluidType">
		<!--compressibility => Fluid compressibility-->
		<xsd:attribute name="compressibility" type="real64" default="0" />
		<!--defaultDensity => Default value for density.-->
		<xsd:attribute name="defaultDensity" type="real64" use="required" />
		<!--defaultViscosity => Default value for viscosity.-->
		<xsd:attribute name="defaultViscosity" type="real64" use="required" />
		<!--densityModel => Type of density model (linear, quadratic, exponential)-->
		<xsd:attribute name="densityModel" type="string" default="linear" />
		<!--referenceDensity => Reference fluid density-->
		<xsd:attribute name="referenceDensity" type="real64" default="1000" />
		<!--referencePressure => Reference pressure-->
		<xsd:attribute name="referencePressure" type="real64" default="0" />
		<!--referenceViscosity => Reference fluid viscosity-->
		<xsd:attribute name="referenceViscosity" type="real64" default="0.001" />
		<!--viscosibility => Fluid viscosity exponential coefficient-->
		<xsd:attribute name="viscosibility" type="real64" default="0" />
		<!--viscosityModel => Type of viscosity model (linear, quadratic, exponential)-->
		<xsd:attribute name="viscosityModel" type="string" default="linear" />
		<!--name => A name is required for any non-unique nodes-->
		<xsd:attribute name="name" type="string" use="required" />
	</xsd:complexType>
	<xsd:complexType name="ContactType">
		<xsd:choice minOccurs="0" maxOccurs="1">
			<xsd:element name="TableFunction" type="TableFunctionType" />
		</xsd:choice>
		<!--apertureTolerance => Value to be used to avoid floating point errors in expressions involving aperture. For example in the case of dividing by the actual aperture (not the effective aperture that results from the aperture function) this value may be used to avoid 1/0 errors. Note that this value may have some physical significance in its usage, as it may be used to smooth out highly nonlinear behavior associated with 1/0 in addition to avoiding the 1/0 error.-->
		<xsd:attribute name="apertureTolerance" type="real64" default="1e-09" />
		<!--penaltyStiffness => Value of the penetration penalty stiffness. Units of Pressure/length-->
		<xsd:attribute name="penaltyStiffness" type="real64" default="0" />
		<!--name => A name is required for any non-unique nodes-->
		<xsd:attribute name="name" type="string" use="required" />
	</xsd:complexType>
	<xsd:complexType name="LinearElasticAnisotropicType">
		<!--defaultDensity => Default Material Density-->
		<xsd:attribute name="defaultDensity" type="real64" use="required" />
		<!--defaultStiffness => Default Elastic Stiffness Tensor in Voigt notation (6x6 matrix)-->
		<xsd:attribute name="defaultStiffness" type="real64_array2d" use="required" />
		<!--name => A name is required for any non-unique nodes-->
		<xsd:attribute name="name" type="string" use="required" />
	</xsd:complexType>
	<xsd:complexType name="LinearElasticIsotropicType">
		<!--defaultBulkModulus => Elastic Bulk Modulus Parameter-->
		<xsd:attribute name="defaultBulkModulus" type="real64" default="-1" />
		<!--defaultDensity => Default Material Density-->
		<xsd:attribute name="defaultDensity" type="real64" use="required" />
		<!--defaultPoissonRatio => Poisson's ratio-->
		<xsd:attribute name="defaultPoissonRatio" type="real64" default="-1" />
		<!--defaultShearModulus => Elastic Shear Modulus Parameter-->
		<xsd:attribute name="defaultShearModulus" type="real64" default="-1" />
		<!--defaultYoungsModulus => Elastic Young's Modulus.-->
		<xsd:attribute name="defaultYoungsModulus" type="real64" default="-1" />
		<!--name => A name is required for any non-unique nodes-->
		<xsd:attribute name="name" type="string" use="required" />
	</xsd:complexType>
	<xsd:complexType name="LinearElasticTransverseIsotropicType">
		<!--defaultDensity => Default Material Density-->
		<xsd:attribute name="defaultDensity" type="real64" use="required" />
		<!--defaultPoissonRatioAxialTransverse => Elastic Shear Modulus Parameter-->
		<xsd:attribute name="defaultPoissonRatioAxialTransverse" type="real64" default="-1" />
		<!--defaultPoissonRatioTransverse => Elastic Shear Modulus Parameter-->
		<xsd:attribute name="defaultPoissonRatioTransverse" type="real64" default="-1" />
		<!--defaultShearModulusAxialTransverse => Elastic Shear Modulus Parameter-->
		<xsd:attribute name="defaultShearModulusAxialTransverse" type="real64" default="-1" />
		<!--defaultYoungsModulusAxial => Elastic Shear Modulus Parameter-->
		<xsd:attribute name="defaultYoungsModulusAxial" type="real64" default="-1" />
		<!--defaultYoungsModulusTransverse => Elastic Bulk Modulus Parameter-->
		<xsd:attribute name="defaultYoungsModulusTransverse" type="real64" default="-1" />
		<!--name => A name is required for any non-unique nodes-->
		<xsd:attribute name="name" type="string" use="required" />
	</xsd:complexType>
	<xsd:complexType name="MohrCoulombType">
		<xsd:choice minOccurs="0" maxOccurs="1">
			<xsd:element name="TableFunction" type="TableFunctionType" />
		</xsd:choice>
		<!--apertureTolerance => Value to be used to avoid floating point errors in expressions involving aperture. For example in the case of dividing by the actual aperture (not the effective aperture that results from the aperture function) this value may be used to avoid 1/0 errors. Note that this value may have some physical significance in its usage, as it may be used to smooth out highly nonlinear behavior associated with 1/0 in addition to avoiding the 1/0 error.-->
		<xsd:attribute name="apertureTolerance" type="real64" default="1e-09" />
		<!--cohesion => Cohesion-->
		<xsd:attribute name="cohesion" type="real64" use="required" />
		<!--frictionAngle => Friction Angle (in radians)-->
		<xsd:attribute name="frictionAngle" type="real64" default="-1" />
		<!--frictionCoefficient => Friction Coefficient-->
		<xsd:attribute name="frictionCoefficient" type="real64" default="-1" />
		<!--penaltyStiffness => Value of the penetration penalty stiffness. Units of Pressure/length-->
		<xsd:attribute name="penaltyStiffness" type="real64" default="0" />
		<!--name => A name is required for any non-unique nodes-->
		<xsd:attribute name="name" type="string" use="required" />
	</xsd:complexType>
	<xsd:complexType name="MultiPhaseMultiComponentFluidType">
		<!--componentMolarWeight => Component molar weights-->
		<xsd:attribute name="componentMolarWeight" type="real64_array" default="{0}" />
		<!--componentNames => List of component names-->
		<xsd:attribute name="componentNames" type="string_array" default="{}" />
		<!--flashModelParaFile => name of the filen including flash calculation function parameters-->
		<xsd:attribute name="flashModelParaFile" type="string" use="required" />
		<!--phaseNames => List of fluid phases-->
		<xsd:attribute name="phaseNames" type="string_array" default="{}" />
		<!--phasePVTParaFiles => List of the names of the files including PVT function parameters-->
		<xsd:attribute name="phasePVTParaFiles" type="path_array" use="required" />
		<!--name => A name is required for any non-unique nodes-->
		<xsd:attribute name="name" type="string" use="required" />
	</xsd:complexType>
	<xsd:complexType name="ParticleFluidType">
		<!--collisionAlpha => Collision alpha coefficient-->
		<xsd:attribute name="collisionAlpha" type="real64" default="1.27" />
		<!--collisionBeta => Collision beta coefficient-->
		<xsd:attribute name="collisionBeta" type="real64" default="1.5" />
		<!--fluidViscosity => Fluid viscosity-->
		<xsd:attribute name="fluidViscosity" type="real64" default="0.001" />
		<!--hinderedSettlingCoefficient => Hindered settling coefficient-->
		<xsd:attribute name="hinderedSettlingCoefficient" type="real64" default="5.9" />
		<!--isCollisionalSlip => Whether the collisional component of the slip velocity is considered-->
		<xsd:attribute name="isCollisionalSlip" type="integer" default="0" />
		<!--maxProppantConcentration => Max proppant concentration-->
		<xsd:attribute name="maxProppantConcentration" type="real64" default="0.6" />
		<!--particleSettlingModel => Particle settling velocity model-->
		<xsd:attribute name="particleSettlingModel" type="string" use="required" />
		<!--proppantDensity => Proppant density-->
		<xsd:attribute name="proppantDensity" type="real64" default="1400" />
		<!--proppantDiameter => Proppant diameter-->
		<xsd:attribute name="proppantDiameter" type="real64" default="0.0002" />
		<!--slipConcentration => Slip concentration-->
		<xsd:attribute name="slipConcentration" type="real64" default="0.1" />
		<!--sphericity => Sphericity-->
		<xsd:attribute name="sphericity" type="real64" default="1" />
		<!--name => A name is required for any non-unique nodes-->
		<xsd:attribute name="name" type="string" use="required" />
	</xsd:complexType>
	<xsd:complexType name="PoreVolumeCompressibleSolidType">
		<!--compressibility => Solid compressibility-->
		<xsd:attribute name="compressibility" type="real64" use="required" />
		<!--referencePressure => Reference pressure for fluid compressibility-->
		<xsd:attribute name="referencePressure" type="real64" use="required" />
		<!--name => A name is required for any non-unique nodes-->
		<xsd:attribute name="name" type="string" use="required" />
	</xsd:complexType>
	<xsd:complexType name="PoroLinearElasticAnisotropicType">
		<!--BiotCoefficient => Biot's coefficient-->
		<xsd:attribute name="BiotCoefficient" type="real64" default="1" />
		<!--compressibility => Pore volume compressibilty-->
		<xsd:attribute name="compressibility" type="real64" default="0" />
		<!--defaultDensity => Default Material Density-->
		<xsd:attribute name="defaultDensity" type="real64" use="required" />
		<!--defaultStiffness => Default Elastic Stiffness Tensor in Voigt notation (6x6 matrix)-->
		<xsd:attribute name="defaultStiffness" type="real64_array2d" use="required" />
		<!--referencePressure => ReferencePressure-->
		<xsd:attribute name="referencePressure" type="real64" default="0" />
		<!--name => A name is required for any non-unique nodes-->
		<xsd:attribute name="name" type="string" use="required" />
	</xsd:complexType>
	<xsd:complexType name="PoroLinearElasticIsotropicType">
		<!--BiotCoefficient => Biot's coefficient-->
		<xsd:attribute name="BiotCoefficient" type="real64" default="1" />
		<!--compressibility => Pore volume compressibilty-->
		<xsd:attribute name="compressibility" type="real64" default="0" />
		<!--defaultBulkModulus => Elastic Bulk Modulus Parameter-->
		<xsd:attribute name="defaultBulkModulus" type="real64" default="-1" />
		<!--defaultDensity => Default Material Density-->
		<xsd:attribute name="defaultDensity" type="real64" use="required" />
		<!--defaultPoissonRatio => Poisson's ratio-->
		<xsd:attribute name="defaultPoissonRatio" type="real64" default="-1" />
		<!--defaultShearModulus => Elastic Shear Modulus Parameter-->
		<xsd:attribute name="defaultShearModulus" type="real64" default="-1" />
		<!--defaultYoungsModulus => Elastic Young's Modulus.-->
		<xsd:attribute name="defaultYoungsModulus" type="real64" default="-1" />
		<!--referencePressure => ReferencePressure-->
		<xsd:attribute name="referencePressure" type="real64" default="0" />
		<!--name => A name is required for any non-unique nodes-->
		<xsd:attribute name="name" type="string" use="required" />
	</xsd:complexType>
	<xsd:complexType name="PoroLinearElasticTransverseIsotropicType">
		<!--BiotCoefficient => Biot's coefficient-->
		<xsd:attribute name="BiotCoefficient" type="real64" default="1" />
		<!--compressibility => Pore volume compressibilty-->
		<xsd:attribute name="compressibility" type="real64" default="0" />
		<!--defaultDensity => Default Material Density-->
		<xsd:attribute name="defaultDensity" type="real64" use="required" />
		<!--defaultPoissonRatioAxialTransverse => Elastic Shear Modulus Parameter-->
		<xsd:attribute name="defaultPoissonRatioAxialTransverse" type="real64" default="-1" />
		<!--defaultPoissonRatioTransverse => Elastic Shear Modulus Parameter-->
		<xsd:attribute name="defaultPoissonRatioTransverse" type="real64" default="-1" />
		<!--defaultShearModulusAxialTransverse => Elastic Shear Modulus Parameter-->
		<xsd:attribute name="defaultShearModulusAxialTransverse" type="real64" default="-1" />
		<!--defaultYoungsModulusAxial => Elastic Shear Modulus Parameter-->
		<xsd:attribute name="defaultYoungsModulusAxial" type="real64" default="-1" />
		<!--defaultYoungsModulusTransverse => Elastic Bulk Modulus Parameter-->
		<xsd:attribute name="defaultYoungsModulusTransverse" type="real64" default="-1" />
		<!--referencePressure => ReferencePressure-->
		<xsd:attribute name="referencePressure" type="real64" default="0" />
		<!--name => A name is required for any non-unique nodes-->
		<xsd:attribute name="name" type="string" use="required" />
	</xsd:complexType>
	<xsd:complexType name="ProppantSlurryFluidType">
		<!--componentNames => List of fluid component names-->
		<xsd:attribute name="componentNames" type="string_array" default="{}" />
		<!--compressibility => Fluid compressibility-->
		<xsd:attribute name="compressibility" type="real64" default="0" />
		<!--defaultCompressibility => Default value for compressibility.-->
		<xsd:attribute name="defaultCompressibility" type="real64_array" default="{0}" />
		<!--defaultDensity => Default value for density.-->
		<xsd:attribute name="defaultDensity" type="real64_array" default="{0}" />
		<!--defaultViscosity => Default value for viscosity.-->
		<xsd:attribute name="defaultViscosity" type="real64_array" default="{0}" />
		<!--flowBehaviorIndex => Flow behavior index-->
		<xsd:attribute name="flowBehaviorIndex" type="real64_array" default="{0}" />
		<!--flowConsistencyIndex => Flow consistency index-->
		<xsd:attribute name="flowConsistencyIndex" type="real64_array" default="{0}" />
		<!--maxProppantConcentration => Maximum proppant concentration-->
		<xsd:attribute name="maxProppantConcentration" type="real64" default="0.6" />
		<!--referenceDensity => Reference fluid density-->
		<xsd:attribute name="referenceDensity" type="real64" default="1000" />
		<!--referencePressure => Reference pressure-->
		<xsd:attribute name="referencePressure" type="real64" default="100000" />
		<!--referenceProppantDensity => Reference proppant density-->
		<xsd:attribute name="referenceProppantDensity" type="real64" default="1400" />
		<!--referenceViscosity => Reference fluid viscosity-->
		<xsd:attribute name="referenceViscosity" type="real64" default="0.001" />
		<!--name => A name is required for any non-unique nodes-->
		<xsd:attribute name="name" type="string" use="required" />
	</xsd:complexType>
	<xsd:complexType name="VanGenuchtenBakerRelativePermeabilityType">
		<!--gasOilRelPermExponentInv => Rel perm power law exponent inverse for the pair (gas phase, oil phase) at residual water saturation-->
		<xsd:attribute name="gasOilRelPermExponentInv" type="real64_array" default="{0.5}" />
		<!--gasOilRelPermMaxValue => Maximum rel perm value for the pair (gas phase, oil phase) at residual water saturation-->
		<xsd:attribute name="gasOilRelPermMaxValue" type="real64_array" default="{0}" />
		<!--phaseMinVolumeFraction => Minimum volume fraction value for each phase-->
		<xsd:attribute name="phaseMinVolumeFraction" type="real64_array" default="{0}" />
		<!--phaseNames => List of fluid phases-->
		<xsd:attribute name="phaseNames" type="string_array" use="required" />
		<!--waterOilRelPermExponentInv => Rel perm power law exponent inverse for the pair (water phase, oil phase) at residual gas saturation-->
		<xsd:attribute name="waterOilRelPermExponentInv" type="real64_array" default="{0.5}" />
		<!--waterOilRelPermMaxValue => Maximum rel perm value for the pair (water phase, oil phase) at residual gas saturation-->
		<xsd:attribute name="waterOilRelPermMaxValue" type="real64_array" default="{0}" />
		<!--name => A name is required for any non-unique nodes-->
		<xsd:attribute name="name" type="string" use="required" />
	</xsd:complexType>
	<xsd:complexType name="VanGenuchtenCapillaryPressureType">
		<!--capPressureEpsilon => Saturation at which the extremum capillary pressure is attained; used to avoid infinite capillary pressure values for saturations close to 0 and 1-->
		<xsd:attribute name="capPressureEpsilon" type="real64" default="1e-06" />
		<!--phaseCapPressureExponentInv => Inverse of capillary power law exponent for each phase-->
		<xsd:attribute name="phaseCapPressureExponentInv" type="real64_array" default="{0.5}" />
		<!--phaseCapPressureMultiplier => Entry pressure value for each phase-->
		<xsd:attribute name="phaseCapPressureMultiplier" type="real64_array" default="{1}" />
		<!--phaseMinVolumeFraction => Minimum volume fraction value for each phase-->
		<xsd:attribute name="phaseMinVolumeFraction" type="real64_array" default="{0}" />
		<!--phaseNames => List of fluid phases-->
		<xsd:attribute name="phaseNames" type="string_array" use="required" />
		<!--name => A name is required for any non-unique nodes-->
		<xsd:attribute name="name" type="string" use="required" />
	</xsd:complexType>
	<xsd:complexType name="ElementRegionsType">
		<xsd:choice minOccurs="0" maxOccurs="unbounded">
			<xsd:element name="CellElementRegion" type="CellElementRegionType" />
			<xsd:element name="EmbeddedSurfaceElementRegion" type="EmbeddedSurfaceElementRegionType" />
			<xsd:element name="FaceElementRegion" type="FaceElementRegionType" />
			<xsd:element name="WellElementRegion" type="WellElementRegionType" />
		</xsd:choice>
	</xsd:complexType>
	<xsd:complexType name="CellElementRegionType">
		<xsd:choice minOccurs="0" maxOccurs="unbounded" />
		<!--cellBlocks => (no description available)-->
		<xsd:attribute name="cellBlocks" type="string_array" default="{}" />
		<!--coarseningRatio => (no description available)-->
		<xsd:attribute name="coarseningRatio" type="real64" default="0" />
		<!--materialList => List of materials present in this region-->
		<xsd:attribute name="materialList" type="string_array" use="required" />
		<!--name => A name is required for any non-unique nodes-->
		<xsd:attribute name="name" type="string" use="required" />
	</xsd:complexType>
	<xsd:complexType name="EmbeddedSurfaceElementRegionType">
		<xsd:choice minOccurs="0" maxOccurs="unbounded" />
		<!--materialList => List of materials present in this region-->
		<xsd:attribute name="materialList" type="string_array" use="required" />
		<!--name => A name is required for any non-unique nodes-->
		<xsd:attribute name="name" type="string" use="required" />
	</xsd:complexType>
	<xsd:complexType name="FaceElementRegionType">
		<xsd:choice minOccurs="0" maxOccurs="unbounded" />
		<!--defaultAperture => The default aperture of for new faceElements.-->
		<xsd:attribute name="defaultAperture" type="real64" use="required" />
		<!--materialList => List of materials present in this region-->
		<xsd:attribute name="materialList" type="string_array" use="required" />
		<!--name => A name is required for any non-unique nodes-->
		<xsd:attribute name="name" type="string" use="required" />
	</xsd:complexType>
	<xsd:complexType name="WellElementRegionType">
		<xsd:choice minOccurs="0" maxOccurs="unbounded" />
		<!--materialList => List of materials present in this region-->
		<xsd:attribute name="materialList" type="string_array" use="required" />
		<!--name => A name is required for any non-unique nodes-->
		<xsd:attribute name="name" type="string" use="required" />
	</xsd:complexType>
	<xsd:complexType name="IncludedType">
		<xsd:choice minOccurs="0" maxOccurs="unbounded">
			<xsd:element name="File" type="FileType" />
		</xsd:choice>
	</xsd:complexType>
	<xsd:complexType name="FileType">
		<!--name => A name is required for any non-unique nodes-->
		<xsd:attribute name="name" type="string" use="required" />
	</xsd:complexType>
	<xsd:complexType name="ParametersType">
		<xsd:choice minOccurs="0" maxOccurs="unbounded">
			<xsd:element name="Parameter" type="ParameterType" />
		</xsd:choice>
	</xsd:complexType>
	<xsd:complexType name="ParameterType">
		<!--value => Input parameter definition for the preprocessor-->
		<xsd:attribute name="value" type="string" use="required" />
		<!--name => A name is required for any non-unique nodes-->
		<xsd:attribute name="name" type="string" use="required" />
	</xsd:complexType>
	<xsd:complexType name="BenchmarksType">
		<xsd:choice minOccurs="0" maxOccurs="unbounded">
			<xsd:element name="lassen" type="lassenType" maxOccurs="1" />
			<xsd:element name="quartz" type="quartzType" maxOccurs="1" />
		</xsd:choice>
	</xsd:complexType>
	<xsd:complexType name="lassenType">
		<xsd:choice minOccurs="0" maxOccurs="unbounded">
			<xsd:element name="Run" type="RunType" maxOccurs="1" />
		</xsd:choice>
	</xsd:complexType>
	<xsd:complexType name="RunType">
		<!--args => Any extra command line arguments to pass to GEOSX.-->
		<xsd:attribute name="args" type="string" default="" />
		<!--autoPartition => May be 'Off' or 'On', if 'On' partitioning arguments are created automatically. Default is Off.-->
		<xsd:attribute name="autoPartition" type="string" default="" />
		<!--name => The name of this benchmark.-->
		<xsd:attribute name="name" type="string" use="required" />
		<!--nodes => The number of nodes needed to run the benchmark.-->
		<xsd:attribute name="nodes" type="integer" use="required" />
		<!--strongScaling => Repeat the benchmark N times, scaling the number of nodes in the benchmark by these values.-->
		<xsd:attribute name="strongScaling" type="integer_array" default="{0}" />
		<!--tasksPerNode => The number of tasks per node to run the benchmark with.-->
		<xsd:attribute name="tasksPerNode" type="integer" use="required" />
		<!--threadsPerTask => The number of threads per task to run the benchmark with.-->
		<xsd:attribute name="threadsPerTask" type="integer" default="0" />
		<!--timeLimit => The time limit of the benchmark.-->
		<xsd:attribute name="timeLimit" type="integer" default="0" />
	</xsd:complexType>
	<xsd:complexType name="quartzType">
		<xsd:choice minOccurs="0" maxOccurs="unbounded">
			<xsd:element name="Run" type="RunType" maxOccurs="1" />
		</xsd:choice>
	</xsd:complexType>
</xsd:schema><|MERGE_RESOLUTION|>--- conflicted
+++ resolved
@@ -824,10 +824,7 @@
 			<xsd:element name="FlowProppantTransport" type="FlowProppantTransportType" />
 			<xsd:element name="Hydrofracture" type="HydrofractureType" />
 			<xsd:element name="LagrangianContact" type="LagrangianContactType" />
-<<<<<<< HEAD
 			<xsd:element name="LagrangianContactWithFlow" type="LagrangianContactWithFlowType" />
-=======
->>>>>>> 61f68161
 			<xsd:element name="LaplaceFEM" type="LaplaceFEMType" />
 			<xsd:element name="Poroelastic" type="PoroelasticType" />
 			<xsd:element name="ProppantTransport" type="ProppantTransportType" />
@@ -1012,13 +1009,8 @@
 	</xsd:complexType>
 	<xsd:complexType name="LagrangianContactType">
 		<xsd:choice minOccurs="0" maxOccurs="unbounded">
-<<<<<<< HEAD
-			<xsd:element name="NonlinearSolverParameters" type="NonlinearSolverParametersType" maxOccurs="1" />
-			<xsd:element name="SystemSolverParameters" type="SystemSolverParametersType" maxOccurs="1" />
-=======
 			<xsd:element name="LinearSolverParameters" type="LinearSolverParametersType" maxOccurs="1" />
 			<xsd:element name="NonlinearSolverParameters" type="NonlinearSolverParametersType" maxOccurs="1" />
->>>>>>> 61f68161
 		</xsd:choice>
 		<!--activeSetMaxIter => Maximum number of iteration for the active set strategy in the lagrangian contact solver-->
 		<xsd:attribute name="activeSetMaxIter" type="integer" default="10" />
@@ -1041,7 +1033,6 @@
 		<!--name => A name is required for any non-unique nodes-->
 		<xsd:attribute name="name" type="string" use="required" />
 	</xsd:complexType>
-<<<<<<< HEAD
 	<xsd:complexType name="LagrangianContactWithFlowType">
 		<xsd:choice minOccurs="0" maxOccurs="unbounded">
 			<xsd:element name="NonlinearSolverParameters" type="NonlinearSolverParametersType" maxOccurs="1" />
@@ -1068,8 +1059,6 @@
 		<!--name => A name is required for any non-unique nodes-->
 		<xsd:attribute name="name" type="string" use="required" />
 	</xsd:complexType>
-=======
->>>>>>> 61f68161
 	<xsd:complexType name="LaplaceFEMType">
 		<xsd:choice minOccurs="0" maxOccurs="unbounded">
 			<xsd:element name="LinearSolverParameters" type="LinearSolverParametersType" maxOccurs="1" />

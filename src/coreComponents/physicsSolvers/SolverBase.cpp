--- conflicted
+++ resolved
@@ -536,24 +536,17 @@
   return true;
 }
 
-<<<<<<< HEAD
-real64 SolverBase::ScalingForSystemSolution( DomainPartition const * const domain,
-                                             DofManager const & dofManager,
-                                             ParallelVector const & solution )
+real64 SolverBase::ScalingForSystemSolution( DomainPartition const * const GEOSX_UNUSED_ARG( domain ),
+                                             DofManager const & GEOSX_UNUSED_ARG( dofManager ),
+                                             ParallelVector const & GEOSX_UNUSED_ARG( solution ) )
 {
   return 1.0;
 }
 
-void SolverBase::ApplySystemSolution( DofManager const & dofManager,
-                                      ParallelVector const & solution,
-                                      real64 const scalingFactor,
-                                      DomainPartition * const domain )
-=======
 void SolverBase::ApplySystemSolution( DofManager const & GEOSX_UNUSED_ARG( dofManager ),
                                       ParallelVector const & GEOSX_UNUSED_ARG( solution ),
                                       real64 const GEOSX_UNUSED_ARG( scalingFactor ),
                                       DomainPartition * const GEOSX_UNUSED_ARG( domain ) )
->>>>>>> 848d67fc
 {
   GEOS_ERROR( "SolverBase::ApplySystemSolution called!. Should be overridden." );
 }

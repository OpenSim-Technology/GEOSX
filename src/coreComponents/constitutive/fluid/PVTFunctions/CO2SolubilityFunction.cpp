/*
1;4205;0c * ------------------------------------------------------------------------------------------------------------
 * SPDX-License-Identifier: LGPL-2.1-only
 *
 * Copyright (c) 2018-2019 Lawrence Livermore National Security LLC
 * Copyright (c) 2018-2019 The Board of Trustees of the Leland Stanford Junior University
 * Copyright (c) 2018-2019 Total, S.A
 * Copyright (c) 2019-     GEOSX Contributors
 * All right reserved
 *
 * See top level LICENSE, COPYRIGHT, CONTRIBUTORS, NOTICE, and ACKNOWLEDGEMENTS files for details.
 * ------------------------------------------------------------------------------------------------------------
 */

/**
 * @file CO2SolubilityFunction.cpp
 */


#include "constitutive/fluid/PVTFunctions/CO2SolubilityFunction.hpp"

namespace geosx
{

using namespace stringutilities;


namespace PVTProps
{

constexpr real64 minForDivision = 1e-10;

constexpr real64 T_K_f = 273.15;
constexpr real64 P_Pa_f = 1e+5;
constexpr real64 P_c = 73.773 * P_Pa_f;
constexpr real64 T_c = 304.1282;
constexpr real64 Rgas = 8.314467;
constexpr real64 V_c = Rgas*T_c/P_c;

constexpr real64 acoef[] =
{8.99288497e-2, -4.94783127e-1, 4.77922245e-2, 1.03808883e-2, -2.82516861e-2, 9.49887563e-2, 5.20600880e-4, -2.93540971e-4, -1.77265112e-3, -2.51101973e-5,
 8.93353441e-5, 7.88998563e-5, -1.66727022e-2, 1.398, 2.96e-2};


real64 ff( real64 const & T, real64 const & P, real64 const & V_r )
{
  real64 const P_r = P*P_Pa_f/P_c;
  real64 const T_r = (T_K_f+T)/T_c;

  real64 const f_Z = 1.0 + (acoef[0] + acoef[1]/(T_r * T_r) + acoef[2]/(T_r*T_r*T_r))/V_r + (acoef[3] + acoef[4]/(T_r*T_r) + acoef[5]/(T_r*T_r*T_r))/(V_r*V_r) +
                     (acoef[6] + acoef[7]/(T_r*T_r) + acoef[8]/(T_r*T_r*T_r))/(V_r*V_r*V_r*V_r) + (acoef[9] + acoef[10]/(T_r*T_r) + acoef[11]/(T_r*T_r*T_r))/
                     (V_r*V_r*V_r*V_r*V_r) + acoef[12]/(T_r*T_r*T_r)/(V_r*V_r) * (acoef[13] + acoef[14]/(V_r*V_r)) * exp( -acoef[14]/(V_r*V_r)) - P_r * V_r /
                     T_r;

  return f_Z;
}

real64 PWater( real64 const & T )
{
  constexpr real64 ccoef[] = {-38.640844, 5.8948420, 59.876516, 26.654627, 10.637097};

  real64 const P_c_w = 220.85;       // H2O critical pressure (bars)
  real64 const T_c_w = 647.29;     // H2O critical temperature (K)
  real64 const tt = ((T+T_K_f)-T_c_w)/T_c_w;
  real64 const x = (P_c_w*(T+T_K_f)/T_c_w) * (1 + ccoef[0]*pow( -tt, 1.9 ) + ccoef[1]*tt + ccoef[2]*tt*tt + ccoef[3]*tt*tt*tt + ccoef[4]*tt*tt*tt*tt);

  return x;
}

real64 logF( real64 const & T, real64 const & P, real64 const & V_r )
{
  real64 const P_r = P*P_Pa_f/P_c;
  real64 const T_r = (T_K_f+T)/T_c;

  real64 const Z=P_r * V_r/T_r;

  real64 const log_f = Z - 1 - log( Z ) + (acoef[0] + acoef[1]/T_r/T_r + acoef[2]/T_r/T_r/T_r)/V_r + (acoef[3] + acoef[4]/T_r/T_r + acoef[5]/T_r/T_r/T_r)/2.0/
                       V_r/V_r + (acoef[6] + acoef[7]/T_r/T_r + acoef[8]/T_r/T_r/T_r)/4.0/V_r/V_r/V_r/V_r +
                       (acoef[9] + acoef[10]/T_r/T_r + acoef[11]/T_r/T_r/T_r)/5.0/V_r/V_r/
                       V_r/V_r/V_r + acoef[12]/2.0/T_r/T_r/T_r/acoef[14] *
                       (acoef[13] + 1.0 - (acoef[13] + 1.0 + acoef[14]/V_r/V_r) * exp( -acoef[14]/V_r/V_r ));

  return log_f;
}

real64 Par( real64 const & T, real64 const & P, real64 const * cc )
{
  real64 x = cc[0] + cc[1]*T +cc[2]/T + cc[3]*T*T + cc[4]/(630.0-T) + cc[5]*P + cc[6] *P *log( T ) + cc[7]*P/T + cc[8]*P/(630.0-T) + cc[9]*P*P/(630.0-T)/
             (630.0-T) + cc[10] *T *log( P );

  return x;
}

void CO2Solubility( real64 const & T, real64 const & P, real64 & V_r, real64 (*f)( real64 const & x1, real64 const & x2, real64 const & x3 ))
{

  constexpr real64 eps = 1e-9;
  int count = 0;
  constexpr real64 dx = 1e-10;

  real64 dre;
  real64 Vr_int = 0.05;

  V_r = 0.75*Rgas*(T_K_f+T)/(P*P_Pa_f)*(1/V_c);

  real64 v1, v0;

  for(;; )
  {

    if( V_r < 0.0 )
    {
      V_r = Vr_int;
      Vr_int += 0.05;
    }

    v0 = (*f)( T, P, V_r );
    v1 = (*f)( T, P, V_r+dx );
    dre = -v0/((v1-v0)/dx);

    if( fabs( dre ) < eps )
      break;

    GEOSX_ERROR_IF( count > 50, "CO2Solubiltiy NR convergence fails! " << "dre = " << dre << ", eps = " << eps );

    count++;

    V_r += dre;
  }
}

void CalculateCO2Solubility( real64_array const & pressure, real64_array const & temperature, real64 const & salinity, real64_array2d const & solubiltiy )
{

  real64 T, P, V_r, m, logK, y_CO2;

  constexpr real64 mu[] =
  {28.9447706, -0.0354581768, -4770.67077, 1.02782768e-5, 33.8126098, 9.04037140e-3, -1.14934031e-3, -0.307405726, -0.0907301486, 9.32713393e-4, 0};

  constexpr real64 lambda[] = {-0.411370585, 6.07632013e-4, 97.5347708, 0, 0, 0, 0, -0.0237622469, 0.0170656236, 0, 1.41335834e-5};

  constexpr real64 zeta[] = {3.36389723e-4, -1.98298980e-5, 0, 0, 0, 0, 0, 2.12220830e-3, -5.24873303e-3, 0, 0};

  m = salinity;

  for( localIndex i = 0; i < pressure.size(); ++i )
  {

    P = pressure[i] / P_Pa_f;

    for( localIndex j = 0; j < temperature.size(); ++j )
    {

      T = temperature[j];

      CO2Solubility( T, P, V_r, &ff );

      logK = Par( T+T_K_f, P, mu ) - logF( T, P, V_r ) + 2*Par( T+T_K_f, P, lambda )*m + Par( T+T_K_f, P, zeta )*m*m;

      y_CO2 = (P - PWater( T ))/P;

      solubiltiy[i][j] = y_CO2 * P / exp( logK );

    }

  }

}


CO2SolubilityFunction::CO2SolubilityFunction( string_array const & inputPara,
                                              string_array const & phaseNames,
                                              string_array const & componentNames,
                                              real64_array const & componentMolarWeight ):
  FlashModel( inputPara[1], componentNames, componentMolarWeight )
{

  bool notFound = 1;

  for( localIndex i = 0; i < componentNames.size(); ++i )
  {

    if( streq( componentNames[i], "CO2" ) || streq( componentNames[i], "co2" ))
    {
      m_CO2Index = i;
      notFound = 0;
      break;
    }

  }

  GEOSX_ERROR_IF( notFound, "Component CO2 is not found!" );

  notFound = 1;

  for( localIndex i = 0; i < componentNames.size(); ++i )
  {

    if( streq( componentNames[i], "Water" ) || streq( componentNames[i], "water" ))
    {
      m_waterIndex = i;
      notFound = 0;
      break;
    }

  }

  GEOSX_ERROR_IF( notFound, "Component Water/Brine is not found!" );


  notFound = 1;

  for( localIndex i = 0; i < phaseNames.size(); ++i )
  {

    if( streq( phaseNames[i], "CO2" ) || streq( phaseNames[i], "co2" ) || streq( phaseNames[i], "gas" ) || streq( phaseNames[i], "Gas" ))
    {
      m_phaseGasIndex = i;
      notFound = 0;
      break;
    }

  }

  GEOSX_ERROR_IF( notFound, "Phase co2/gas is not found!" );

  notFound = 1;

  for( localIndex i = 0; i < phaseNames.size(); ++i )
  {

    if( streq( phaseNames[i], "Water" ) || streq( phaseNames[i], "water" ) || streq( phaseNames[i], "Liquid" ) || streq( phaseNames[i], "liquid" ))
    {
      m_phaseLiquidIndex = i;
      notFound = 0;
      break;
    }

  }

  GEOSX_ERROR_IF( notFound, "Phase water/liquid is not found!" );

  MakeTable( inputPara );

}

void CO2SolubilityFunction::MakeTable( string_array const & inputPara )
{

  real64_array pressures;
  real64_array temperatures;

  real64 PStart, PEnd, dP;
  real64 TStart, TEnd, dT;
  real64 P, T, m;

  dT = -1.0;
  dP = -1.0;
  TStart = -1.0;
  TEnd = -1.0;
  PStart = -1.0;
  PEnd = -1.0;

  GEOSX_ERROR_IF( inputPara.size() < 9, "Invalid CO2Solubility input!" );

  try
  {

    PStart = stod( inputPara[2] );
    PEnd = stod( inputPara[3] );
    dP = stod( inputPara[4] );

    TStart = stod( inputPara[5] );
    TEnd = stod( inputPara[6] );
    dT = stod( inputPara[7] );

    m = stod( inputPara[8] );

  }
  catch( const std::invalid_argument & e )
  {

    GEOSX_ERROR( "Invalid CO2Solubility argument:" + std::string( e.what()));

  }

  P = PStart;

  while( P <= PEnd )
  {

    pressures.emplace_back( P );
    P += dP;

  }

  T = TStart;

  while( T <= TEnd )
  {

    temperatures.emplace_back( T );
    T += dT;

  }

  localIndex const nP = pressures.size();
  localIndex const nT = temperatures.size();

  real64_array2d solubilities( nP, nT );

  CalculateCO2Solubility( pressures, temperatures, m, solubilities );

  m_CO2SolubilityTable = std::make_shared< XYTable >( "CO2SolubilityTable", pressures, temperatures, solubilities );


}

void CO2SolubilityFunction::Partition( EvalVarArgs const & pressure, EvalVarArgs const & temperature, arraySlice1d< EvalVarArgs const > const & compFraction,
                                       arraySlice1d< EvalVarArgs > const & phaseFraction, arraySlice2d< EvalVarArgs > const & phaseCompFraction ) const
{

  EvalArgs2D P, T, solubility;
  P.m_var = pressure.m_var;
  P.m_der[0] = 1.0;

  T.m_var = temperature.m_var;
  T.m_der[1] = 1.0;

  //solubiltiy mol/kg(water)  X = Csat/W
  solubility = m_CO2SolubilityTable->Value( P, T );

  real64 const waterMW = m_componentMolarWeight[m_waterIndex];

  solubility *= waterMW;

  EvalVarArgs X, Y;

  X.m_var = solubility.m_var;
  X.m_der[0] = solubility.m_der[0];

  //Y = C/W = z/(1-z)
  if( compFraction[m_CO2Index].m_var > 1 - 1e-6 )
  {
    std::cout << "+++ Division by zero here : " << compFraction[m_CO2Index].m_var << "+++" << std::endl;
  }

<<<<<<< HEAD
  if( compFraction[m_CO2Index].m_var > 1.0 - 1e-6 )
  {
    Y = compFraction[m_CO2Index] * 1e6;
=======
  if( compFraction[m_CO2Index].m_var > 1.0 - minForDivision )
  {
    Y = compFraction[m_CO2Index] / minForDivision;
>>>>>>> e0c973b9
  }
  else
  {
    Y = compFraction[m_CO2Index] / (1.0 - compFraction[m_CO2Index]);
  }

  if( Y < X )
  {
    //liquid phase only

    phaseFraction[m_phaseLiquidIndex] = 1.0;
    phaseFraction[m_phaseGasIndex] = 0.0;

    for( localIndex c = 0; c < m_componentNames.size(); ++c )
<<<<<<< HEAD
    {      
=======
    {
>>>>>>> e0c973b9
      phaseCompFraction[m_phaseLiquidIndex][c] = compFraction[c];
    }

  }
  else
  {
    // two-phase
    // liquid phase fraction = (Csat + W) / (C + W) = (Csat/W + 1) / (C/W + 1)

    if( Y + 1.0 < 1e-6 )
    {
      std::cout << "++ Division by zero here : " << Y.m_var + 1.0  << "++" << std::endl;
    }
    
    phaseFraction[m_phaseLiquidIndex] = (X + 1.0)/ (Y + 1.0);
    phaseFraction[m_phaseGasIndex] = 1.0 - phaseFraction[m_phaseLiquidIndex];

    //liquid phase composition  CO2 = Csat / (Csat + W) = (Csat/W) / (Csat/W + 1)

    if( X + 1.0 < 1e-6 )
    {
      std::cout << "+ Division by zero here : " << X.m_var + 1.0  << "+" << std::endl;
    }
    
    phaseCompFraction[m_phaseLiquidIndex][m_CO2Index] = X / (X + 1.0);
    phaseCompFraction[m_phaseLiquidIndex][m_waterIndex] = 1.0 - phaseCompFraction[m_phaseLiquidIndex][m_CO2Index];

    //gas phase composition  CO2 = 1.0

    phaseCompFraction[m_phaseGasIndex][m_CO2Index] = 1.0;
    phaseCompFraction[m_phaseGasIndex][m_waterIndex] = 0.0;

  }
}


REGISTER_CATALOG_ENTRY( FlashModel,
                        CO2SolubilityFunction,
                        string_array const &, string_array const &, string_array const &, real64_array const & )

}

}<|MERGE_RESOLUTION|>--- conflicted
+++ resolved
@@ -340,20 +340,9 @@
   X.m_der[0] = solubility.m_der[0];
 
   //Y = C/W = z/(1-z)
-  if( compFraction[m_CO2Index].m_var > 1 - 1e-6 )
-  {
-    std::cout << "+++ Division by zero here : " << compFraction[m_CO2Index].m_var << "+++" << std::endl;
-  }
-
-<<<<<<< HEAD
   if( compFraction[m_CO2Index].m_var > 1.0 - 1e-6 )
   {
     Y = compFraction[m_CO2Index] * 1e6;
-=======
-  if( compFraction[m_CO2Index].m_var > 1.0 - minForDivision )
-  {
-    Y = compFraction[m_CO2Index] / minForDivision;
->>>>>>> e0c973b9
   }
   else
   {
@@ -368,11 +357,7 @@
     phaseFraction[m_phaseGasIndex] = 0.0;
 
     for( localIndex c = 0; c < m_componentNames.size(); ++c )
-<<<<<<< HEAD
-    {      
-=======
-    {
->>>>>>> e0c973b9
+    {
       phaseCompFraction[m_phaseLiquidIndex][c] = compFraction[c];
     }
 

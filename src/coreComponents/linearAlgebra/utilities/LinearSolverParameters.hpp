--- conflicted
+++ resolved
@@ -63,13 +63,13 @@
     block   ///< Block preconditioner
   };
 
-<<<<<<< HEAD
-  integer logLevel = 0;                ///< Output level [0=none, 1=basic, 2=everything]
-  string solverType = "direct";        ///< Solver type [direct, cg, gmres, bicgstab, preconditioner]
-  string preconditionerType = "iluk";  ///< Preconditioner type [none, iluk, ilut, amg, mgr, block]
-  integer dofsPerNode = 1;             ///< Dofs per node (or support location) for non-scalar problems
-  bool isSymmetric = false;            ///< Whether input matrix is symmetric (may affect choice of scheme)
-  integer stopIfError = 1;             ///< Whether to stop the simulation if the linear solver reports an error
+  integer logLevel = 0;     ///< Output level [0=none, 1=basic, 2=everything]
+  integer dofsPerNode = 1;  ///< Dofs per node (or support location) for non-scalar problems
+  bool isSymmetric = false; ///< Whether input matrix is symmetric (may affect choice of scheme)
+  integer stopIfError = 1;  ///< Whether to stop the simulation if the linear solver reports an error
+
+  SolverType solverType = SolverType::direct;                        ///< Solver type
+  PreconditionerType preconditionerType = PreconditionerType::iluk;  ///< Preconditioner type
 
   /// Direct solver parameters: used for SuperLU_Dist interface through hypre and PETSc
   struct Direct
@@ -83,14 +83,6 @@
     integer iterativeRefine = 1;    ///< Whether to perform iterative refinement
   }
   direct;                           ///< direct solver parameter struct
-=======
-  integer logLevel = 0;     ///< Output level [0=none, 1=basic, 2=everything]
-  integer dofsPerNode = 1;  ///< Dofs per node (or support location) for non-scalar problems
-  bool isSymmetric = false; ///< Whether input matrix is symmetric (may affect choice of scheme)
-
-  SolverType solverType = SolverType::direct;                        ///< Solver type
-  PreconditionerType preconditionerType = PreconditionerType::iluk;  ///< Preconditioner type
->>>>>>> 7f7faa24
 
   /// Krylov-method parameters
   struct Krylov

#
# Specify all headers
#
set( fileIO_headers
     silo/SiloFile.hpp
<<<<<<< HEAD
     las/LASFile.hpp
     vtk/VTKFile.hpp
     vtm/VtmFile.hpp
     schema/SchemaUtilities.hpp )
=======
     schema/schemaUtilities.hpp )
>>>>>>> 5a3bb2a6

#
# Specify all sources
#
set( fileIO_sources
     silo/SiloFile.cpp
<<<<<<< HEAD
     las/LASFile.cpp
     vtk/VTKFile.cpp
     vtm/VtmFile.cpp
     schema/SchemaUtilities.cpp )
=======
     schema/schemaUtilities.cpp )
>>>>>>> 5a3bb2a6

if( BUILD_OBJ_LIBS)
  set( dependencyList common silo hdf5 pugixml RAJA  )
else()
  set( dependencyList common silo pugixml RAJA  )
endif()

if( ENABLE_MPI )
  add_subdirectory(coupling/hdf5_interface)
  set( dependencyList ${dependencyList} mpi hdf5_interface)
  list( APPEND fileIO_headers coupling/ChomboCoupler.hpp )
  list( APPEND fileIO_sources coupling/ChomboCoupler.cpp )
endif() 

if( ENABLE_VTK )
  list( APPEND fileIO_headers
               vtk/VTKPVDWriter.hpp
               vtk/VTKVTMWriter.hpp
               vtk/VTKGEOSXData.hpp
               vtk/VTKPolyDataWriterInterface.hpp )

  list( APPEND fileIO_sources
               vtk/VTKGEOSXData.cpp
               vtk/VTKPVDWriter.cpp
               vtk/VTKVTMWriter.cpp
               vtk/VTKPolyDataWriterInterface.cpp )


  list( APPEND dependencyList vtk )
endif()

if( ENABLE_OPENMP )
  set( dependencyList ${dependencyList} openmp )
endif()

if ( ENABLE_CUDA )
  set( dependencyList ${dependencyList} cuda )
endif()

blt_add_library( NAME                  fileIO
                 SOURCES               ${fileIO_sources}
                 HEADERS               ${fileIO_headers}
                 DEPENDS_ON            ${dependencyList}
                 OBJECT                ${buildAsObj}
               )
               
target_include_directories( fileIO PUBLIC ${CMAKE_SOURCE_DIR}/coreComponents)

add_subdirectory( unitTests )

geosx_add_code_checks(PREFIX fileIO )<|MERGE_RESOLUTION|>--- conflicted
+++ resolved
@@ -3,28 +3,16 @@
 #
 set( fileIO_headers
      silo/SiloFile.hpp
-<<<<<<< HEAD
      las/LASFile.hpp
-     vtk/VTKFile.hpp
-     vtm/VtmFile.hpp
-     schema/SchemaUtilities.hpp )
-=======
      schema/schemaUtilities.hpp )
->>>>>>> 5a3bb2a6
 
 #
 # Specify all sources
 #
 set( fileIO_sources
      silo/SiloFile.cpp
-<<<<<<< HEAD
      las/LASFile.cpp
-     vtk/VTKFile.cpp
-     vtm/VtmFile.cpp
-     schema/SchemaUtilities.cpp )
-=======
      schema/schemaUtilities.cpp )
->>>>>>> 5a3bb2a6
 
 if( BUILD_OBJ_LIBS)
   set( dependencyList common silo hdf5 pugixml RAJA  )

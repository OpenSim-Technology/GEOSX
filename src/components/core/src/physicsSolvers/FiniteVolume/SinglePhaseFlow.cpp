--- conflicted
+++ resolved
@@ -344,35 +344,11 @@
   MeshLevel * const mesh = domain->getMeshBodies()->GetGroup<MeshBody>(0)->getMeshLevel(0);
   ElementRegionManager * const elemManager = mesh->getElemManager();
 
-<<<<<<< HEAD
+  ConstitutiveManager * const
+  constitutiveManager = domain->GetGroup<ConstitutiveManager>(keys::ConstitutiveManager);
+
   auto pres = elemManager->ConstructViewAccessor<real64_array>(viewKeyStruct::pressureString);
   auto dPres = elemManager->ConstructViewAccessor<real64_array>(viewKeyStruct::deltaPressureString);
-=======
-  ConstitutiveManager * const
-  constitutiveManager = domain->GetGroup<ConstitutiveManager>(keys::ConstitutiveManager);
-
-  auto pres = elemManager->ConstructViewAccessor<real64_array>(viewKeyStruct::fluidPressureString);
-  auto dPres = elemManager->ConstructViewAccessor<real64_array>(viewKeyStruct::deltaFluidPressureString);
-
-  ElementRegionManager::MaterialViewAccessor< array2d<real64> >
-  dens = elemManager->ConstructMaterialViewAccessor< array2d<real64> >( "density",
-                                                                        constitutiveManager);
-
-//  auto dens = elemManager->ConstructViewAccessor<real64_array>(viewKeyStruct::fluidDensityString);
-  auto dDens = elemManager->ConstructViewAccessor<real64_array>(viewKeyStruct::deltaFluidDensityString);
-
-  ElementRegionManager::MaterialViewAccessor< array2d<real64> >
-  dRho_dP = elemManager->ConstructMaterialViewAccessor< array2d<real64> >( "dPressure_dDensity",
-                                                                           constitutiveManager);
-
-  auto visc = elemManager->ConstructViewAccessor<real64_array>(viewKeyStruct::fluidViscosityString);
-  auto dVisc = elemManager->ConstructViewAccessor<real64_array>(viewKeyStruct::deltaFluidViscosityString);
-
-  auto poro = elemManager->ConstructViewAccessor<real64_array>(viewKeyStruct::porosityString);
-  auto dPoro = elemManager->ConstructViewAccessor<real64_array>(viewKeyStruct::deltaPorosityString);
-  auto refPoro = elemManager->ConstructViewAccessor<real64_array>(viewKeyStruct::referencePorosityString);
-
->>>>>>> 34514191
 
   ElementRegionManager::ConstitutiveRelationAccessor<ConstitutiveBase>
   constitutiveRelations = elemManager->ConstructConstitutiveAccessor<ConstitutiveBase>(constitutiveManager);
@@ -404,36 +380,27 @@
   MeshLevel * const mesh = domain->getMeshBodies()->GetGroup<MeshBody>(0)->getMeshLevel(0);
   ElementRegionManager * const elemManager = mesh->getElemManager();
 
-<<<<<<< HEAD
+  ConstitutiveManager * const
+  constitutiveManager = domain->GetGroup<ConstitutiveManager>(keys::ConstitutiveManager);
+
   auto pres = elemManager->ConstructViewAccessor<real64_array>(viewKeyStruct::pressureString);
   auto dPres = elemManager->ConstructViewAccessor<real64_array>(viewKeyStruct::deltaPressureString);
 
   ElementRegionManager::MaterialViewAccessor< array2d<real64> >
-  dens = elemManager->ConstructMaterialViewAccessor< array2d<real64> >( ConstitutiveBase::viewKeyStruct::densityString );
+  dens = elemManager->ConstructMaterialViewAccessor< array2d<real64> >( ConstitutiveBase::viewKeyStruct::densityString,
+                                                                        constitutiveManager );
 
   auto densOld = elemManager->ConstructViewAccessor<real64_array>(viewKeyStruct::densityString);
 
   ElementRegionManager::MaterialViewAccessor< array2d<real64> >
-    pvmult = elemManager->ConstructMaterialViewAccessor< array2d<real64> >( ConstitutiveBase::viewKeyStruct::poreVolumeMultiplierString );
-=======
-  ConstitutiveManager * const
-  constitutiveManager = domain->GetGroup<ConstitutiveManager>(keys::ConstitutiveManager);
-
-  auto pres = elemManager->ConstructViewAccessor<real64_array>(viewKeyStruct::fluidPressureString);
-  auto dPres = elemManager->ConstructViewAccessor<real64_array>(viewKeyStruct::deltaFluidPressureString);
-
-  ElementRegionManager::MaterialViewAccessor< array2d<real64> >
-  dens = elemManager->ConstructMaterialViewAccessor< array2d<real64> >( "density",
-                                                                       constitutiveManager );
-//  auto dens = elemManager->ConstructViewAccessor<real64_array>(viewKeyStruct::fluidDensityString);
-  auto dDens = elemManager->ConstructViewAccessor<real64_array>(viewKeyStruct::deltaFluidDensityString);
->>>>>>> 34514191
+    pvmult = elemManager->ConstructMaterialViewAccessor< array2d<real64> >( ConstitutiveBase::viewKeyStruct::poreVolumeMultiplierString,
+                                                                            constitutiveManager );
 
   auto poroOld = elemManager->ConstructViewAccessor<real64_array>(viewKeyStruct::porosityString);
   auto poroRef = elemManager->ConstructViewAccessor<real64_array>(viewKeyStruct::referencePorosityString);
 
   ElementRegionManager::ConstitutiveRelationAccessor<ConstitutiveBase>
-    constitutiveRelations = elemManager->ConstructConstitutiveAccessor<ConstitutiveBase>();
+    constitutiveRelations = elemManager->ConstructConstitutiveAccessor<ConstitutiveBase>(constitutiveManager);
 
   //***** Loop over all elements and update pressure and 'previous' values *****
   forAllElemsInMesh( mesh, [&]( localIndex const er,
@@ -743,31 +710,28 @@
   auto volume    = elemManager->ConstructViewAccessor<real64_array>(CellBlock::viewKeyStruct::elementVolumeString);
 
   ElementRegionManager::MaterialViewAccessor< array2d<real64> > const
-<<<<<<< HEAD
-  dens = elemManager->ConstructMaterialViewAccessor< array2d<real64> >( ConstitutiveBase::viewKeyStruct::densityString );
+  dens = elemManager->ConstructMaterialViewAccessor< array2d<real64> >( ConstitutiveBase::viewKeyStruct::densityString,
+                                                                        constitutiveManager);
 
   ElementRegionManager::MaterialViewAccessor< array2d<real64> > const
-  dDens_dPres = elemManager->ConstructMaterialViewAccessor< array2d<real64> >( ConstitutiveBase::viewKeyStruct::dDens_dPresString );
+  dDens_dPres = elemManager->ConstructMaterialViewAccessor< array2d<real64> >( ConstitutiveBase::viewKeyStruct::dDens_dPresString,
+                                                                               constitutiveManager);
 
   ElementRegionManager::MaterialViewAccessor< array2d<real64> > const
-  visc = elemManager->ConstructMaterialViewAccessor< array2d<real64> >( ConstitutiveBase::viewKeyStruct::viscosityString );
+  visc = elemManager->ConstructMaterialViewAccessor< array2d<real64> >( ConstitutiveBase::viewKeyStruct::viscosityString,
+                                                                        constitutiveManager);
 
   ElementRegionManager::MaterialViewAccessor< array2d<real64> > const
-  dVisc_dPres = elemManager->ConstructMaterialViewAccessor< array2d<real64> >( ConstitutiveBase::viewKeyStruct::dVisc_dPresString );
+  dVisc_dPres = elemManager->ConstructMaterialViewAccessor< array2d<real64> >( ConstitutiveBase::viewKeyStruct::dVisc_dPresString,
+                                                                               constitutiveManager);
 
   ElementRegionManager::MaterialViewAccessor< array2d<real64> > const
-  pvmult = elemManager->ConstructMaterialViewAccessor< array2d<real64> >( ConstitutiveBase::viewKeyStruct::poreVolumeMultiplierString );
+  pvmult = elemManager->ConstructMaterialViewAccessor< array2d<real64> >( ConstitutiveBase::viewKeyStruct::poreVolumeMultiplierString,
+                                                                          constitutiveManager);
 
   ElementRegionManager::MaterialViewAccessor< array2d<real64> > const
-  dPVMult_dPres = elemManager->ConstructMaterialViewAccessor< array2d<real64> >( ConstitutiveBase::viewKeyStruct::dPVMult_dPresString );
-=======
-  dens = elemManager->ConstructMaterialViewAccessor< array2d<real64> >( "density",
-                                                                        constitutiveManager);
-
-  ElementRegionManager::MaterialViewAccessor< array2d<real64> > const
-  dRho_dP = elemManager->ConstructMaterialViewAccessor< array2d<real64> >( "dPressure_dDensity",
-                                                                           constitutiveManager);
->>>>>>> 34514191
+  dPVMult_dPres = elemManager->ConstructMaterialViewAccessor< array2d<real64> >( ConstitutiveBase::viewKeyStruct::dPVMult_dPresString,
+                                                                                 constitutiveManager);
 
   //***** Loop over all elements and assemble the change in volume/density terms *****
   forAllElemsInMesh(mesh, [=] (localIndex const er,
@@ -957,17 +921,10 @@
                                                                   blockLocalDofNumberString );
 
   ElementRegionManager::ElementViewAccessor<real64_array>
-<<<<<<< HEAD
     pres = elemManager->ConstructViewAccessor<real64_array>( viewKeyStruct::pressureString );
 
   ElementRegionManager::ElementViewAccessor<real64_array>
     dPres = elemManager->ConstructViewAccessor<real64_array>(viewKeyStruct::deltaPressureString);
-=======
-  pres = elemManager->ConstructViewAccessor<real64_array>( viewKeyStruct::fluidPressureString );
-
-  ElementRegionManager::ElementViewAccessor<real64_array>
-  dPres = elemManager->ConstructViewAccessor<real64_array>(viewKeyStruct::deltaFluidPressureString);
->>>>>>> 34514191
 
 
   // loop through cell block sub-regions
@@ -1026,6 +983,9 @@
                                                                                  viewKeyStruct::
                                                                                  ghostRankString);
 
+  ConstitutiveManager * const
+  constitutiveManager = domain->GetGroup<ConstitutiveManager>(keys::ConstitutiveManager);
+
   NumericalMethodsManager * const numericalMethodManager = domain->
     getParent()->GetGroup<NumericalMethodsManager>(keys::numericalMethodsManager);
 
@@ -1047,52 +1007,38 @@
     ConstructViewAccessor<globalIndex_array>(viewKeyStruct::
                                              blockLocalDofNumberString);
 
-<<<<<<< HEAD
   auto pres      = elemManager->ConstructViewAccessor<real64_array>(viewKeyStruct::pressureString);
   auto dPres     = elemManager->ConstructViewAccessor<real64_array>(viewKeyStruct::deltaPressureString);
   auto densOld   = elemManager->ConstructViewAccessor<real64_array>(viewKeyStruct::densityString);
   auto poroOld   = elemManager->ConstructViewAccessor<real64_array>(viewKeyStruct::porosityString);
   auto poroRef   = elemManager->ConstructViewAccessor<real64_array>(viewKeyStruct::referencePorosityString);
-=======
-  auto pres      = elemManager->ConstructViewAccessor<real64_array>(viewKeyStruct::fluidPressureString);
-  auto dPres     = elemManager->ConstructViewAccessor<real64_array>(viewKeyStruct::deltaFluidPressureString);
-//  auto dens      = elemManager->ConstructViewAccessor<real64_array>(viewKeyStruct::fluidDensityString);
-  ElementRegionManager::MaterialViewAccessor< array2d<real64> > const
-  dens = elemManager->ConstructMaterialViewAccessor< array2d<real64> >( "density",
-                                                                        constitutiveManager);
-
-  auto dDens     = elemManager->ConstructViewAccessor<real64_array>(viewKeyStruct::deltaFluidDensityString);
-  auto visc      = elemManager->ConstructViewAccessor<real64_array>(viewKeyStruct::fluidViscosityString);
-  auto dVisc     = elemManager->ConstructViewAccessor<real64_array>(viewKeyStruct::deltaFluidViscosityString);
->>>>>>> 34514191
   auto gravDepth = elemManager->ConstructViewAccessor<real64_array>(viewKeyStruct::gravityDepthString);
   auto volume    = elemManager->ConstructViewAccessor<real64_array>(CellBlock::viewKeyStruct::elementVolumeString);
 
   ElementRegionManager::MaterialViewAccessor< array2d<real64> > const
-    dens = elemManager->ConstructMaterialViewAccessor< array2d<real64> >( ConstitutiveBase::viewKeyStruct::densityString );
+    dens = elemManager->ConstructMaterialViewAccessor< array2d<real64> >( ConstitutiveBase::viewKeyStruct::densityString,
+                                                                          constitutiveManager );
 
   ElementRegionManager::MaterialViewAccessor< array2d<real64> > const
-    dDens_dPres = elemManager->ConstructMaterialViewAccessor< array2d<real64> >( ConstitutiveBase::viewKeyStruct::dDens_dPresString );
+    dDens_dPres = elemManager->ConstructMaterialViewAccessor< array2d<real64> >( ConstitutiveBase::viewKeyStruct::dDens_dPresString,
+                                                                                 constitutiveManager);
 
   ElementRegionManager::MaterialViewAccessor< array2d<real64> > const
-    visc = elemManager->ConstructMaterialViewAccessor< array2d<real64> >( ConstitutiveBase::viewKeyStruct::viscosityString );
+    visc = elemManager->ConstructMaterialViewAccessor< array2d<real64> >( ConstitutiveBase::viewKeyStruct::viscosityString,
+                                                                          constitutiveManager);
 
   ElementRegionManager::MaterialViewAccessor< array2d<real64> > const
-<<<<<<< HEAD
-    dVisc_dPres = elemManager->ConstructMaterialViewAccessor< array2d<real64> >( ConstitutiveBase::viewKeyStruct::dVisc_dPresString );
+    dVisc_dPres = elemManager->ConstructMaterialViewAccessor< array2d<real64> >( ConstitutiveBase::viewKeyStruct::dVisc_dPresString,
+                                                                                 constitutiveManager);
 
   ElementRegionManager::ConstitutiveRelationAccessor<ConstitutiveBase>
-    constitutiveRelations = elemManager->ConstructConstitutiveAccessor<ConstitutiveBase>();
+    constitutiveRelations = elemManager->ConstructConstitutiveAccessor<ConstitutiveBase>(constitutiveManager);
 
   // use ArrayView to make capture by value easy in lambdas
   ArrayView<real64, 1, localIndex> presFace = faceManager->getReference<real64_array>( viewKeyStruct::facePressureString );
   ArrayView<real64, 1, localIndex> densFace = faceManager->getReference<real64_array>( viewKeyStruct::densityString );
   ArrayView<real64, 1, localIndex> viscFace = faceManager->getReference<real64_array>( viewKeyStruct::viscosityString );
   ArrayView<real64, 1, localIndex> gravDepthFace = faceManager->getReference<real64_array>( viewKeyStruct::gravityDepthString );
-=======
-  dRho_dP = elemManager->ConstructMaterialViewAccessor< array2d<real64> >( "dPressure_dDensity",
-                                                                           constitutiveManager);
->>>>>>> 34514191
 
   dataRepository::ManagedGroup const * sets = faceManager->GetGroup(dataRepository::keys::sets);
 
@@ -1383,35 +1329,10 @@
 
   ElementRegionManager::ElementViewAccessor<globalIndex_array>
   blockLocalDofNumber = elementRegionManager->
-<<<<<<< HEAD
                         ConstructViewAccessor<globalIndex_array>( viewKeyStruct::blockLocalDofNumberString );
 
   auto pres  = elementRegionManager->ConstructViewAccessor<real64_array>(viewKeyStruct::pressureString);
   auto dPres = elementRegionManager->ConstructViewAccessor<real64_array>(viewKeyStruct::deltaPressureString);
-=======
-                        ConstructViewAccessor<globalIndex_array>( viewKeys.blockLocalDofNumber.Key() );
-
-  auto pres  = elementRegionManager->ConstructViewAccessor<real64_array>(viewKeyStruct::fluidPressureString);
-  auto dPres = elementRegionManager->ConstructViewAccessor<real64_array>(viewKeyStruct::deltaFluidPressureString);
-
-  ElementRegionManager::MaterialViewAccessor< array2d<real64> > const
-  dens = elementRegionManager->ConstructMaterialViewAccessor< array2d<real64> >( "density",
-                                                                                 constitutiveManager);
-//  auto dens  = elementRegionManager->ConstructViewAccessor<real64_array>(viewKeyStruct::fluidDensityString);
-  auto dDens = elementRegionManager->ConstructViewAccessor<real64_array>(viewKeyStruct::deltaFluidDensityString);
-
-  ElementRegionManager::MaterialViewAccessor< array2d<real64> >
-  dRho_dP = elementRegionManager->ConstructMaterialViewAccessor< array2d<real64> >( "dPressure_dDensity",
-                                                                                    constitutiveManager);
-
-  auto visc  = elementRegionManager->ConstructViewAccessor<real64_array>(viewKeyStruct::fluidViscosityString);
-  auto dVisc = elementRegionManager->ConstructViewAccessor<real64_array>(viewKeyStruct::deltaFluidViscosityString);
-
-  auto poro  = elementRegionManager->ConstructViewAccessor<real64_array>(viewKeyStruct::porosityString);
-  auto dPoro = elementRegionManager->ConstructViewAccessor<real64_array>(viewKeyStruct::deltaPorosityString);
-  auto refPoro = elementRegionManager->ConstructViewAccessor<real64_array>(viewKeyStruct::referencePorosityString);
-
->>>>>>> 34514191
 
   auto elemGhostRank = elementRegionManager->ConstructViewAccessor<integer_array>( ObjectManagerBase::
                                                                                    viewKeyStruct::
@@ -1516,8 +1437,11 @@
   auto pres  = elementRegionManager->ConstructViewAccessor<real64_array>(viewKeyStruct::pressureString);
   auto dPres = elementRegionManager->ConstructViewAccessor<real64_array>(viewKeyStruct::deltaPressureString);
 
+  ConstitutiveManager * const
+  constitutiveManager = domain->GetGroup<ConstitutiveManager>(keys::ConstitutiveManager);
+
   ElementRegionManager::ConstitutiveRelationAccessor<ConstitutiveBase>
-    constitutiveRelations = elementRegionManager->ConstructConstitutiveAccessor<ConstitutiveBase>();
+  constitutiveRelations = elementRegionManager->ConstructConstitutiveAccessor<ConstitutiveBase>(constitutiveManager);
 
   forAllElemsInMesh( mesh, [&]( localIndex const er,
                                 localIndex const esr,

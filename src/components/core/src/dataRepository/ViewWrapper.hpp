/**
 * @file ViewWrapper.hpp
 *
 * @date Created on: Jun 8, 2016
 * @authors settgast
 */

#ifndef GEOSX_DATAREPOSITORY_WRAPPERVIEW_HPP_
#define GEOSX_DATAREPOSITORY_WRAPPERVIEW_HPP_

#include "ViewWrapperBase.hpp"
#include "KeyNames.hpp"
#include "common/integer_conversion.hpp"
#include "common/DataTypes.hpp"
#include "common/Logger.hpp"
#include "SFINAE_Macros.hpp"
#include <type_traits>
#include "StringUtilities.hpp"
#include "Macros.hpp"
#include "Buffer.hpp"
#include "RestartFlags.hpp"

#include "codingUtilities/Utilities.hpp"
#include "common/GeosxConfig.hpp"



#ifdef USE_ATK
#include "sidre/sidre.hpp"
#include "sidre/SidreTypes.hpp"
#include "SidreWrapper.hpp"
#endif

#include <cstdlib>


namespace geosx
{

namespace dataRepository
{

/**
 * Templated class to serve as a wrapper to arbitrary objects.
 * @tparam T is any object that is to be wrapped by ViewWrapper
 */
template< typename T >
class ViewWrapper : public ViewWrapperBase
{

public:
  /**
   * @param name name of the object
   * @param parent parent group which owns the ViewWrapper
   */
  explicit ViewWrapper( std::string const & name,
<<<<<<< HEAD
                        ManagedGroup * const parent):
    ViewWrapperBase(name, parent),
    m_data( std::make_unique<T>() )
=======
                        ManagedGroup * const parent,
                        bool write_out=true ):
    ViewWrapperBase(name, parent, write_out),
    m_ownsData( true ),
    m_data( new T() )
>>>>>>> 47c433d5
  {}

  /**
   * @param name name of the object
   * @param parent parent group that owns the ViewWrapper
   * @param object object that is being wrapped by the ViewWrapper
   */
  explicit ViewWrapper( std::string const & name,
                        ManagedGroup * const parent,
<<<<<<< HEAD
                        std::unique_ptr<T> object):
    ViewWrapperBase(name, parent),
    m_data( std::move( object ) )
=======
                        std::unique_ptr<T> object,
                        bool write_out=true ):
    ViewWrapperBase(name, parent, write_out),
  m_ownsData( true ),
  m_data( object.release() )
>>>>>>> 47c433d5
  {}

  /**
   * @param name name of the object
   * @param parent parent group that owns the ViewWrapper
   * @param object object that is being wrapped by the ViewWrapper
   */
  explicit ViewWrapper( std::string const & name,
                        ManagedGroup * const parent,
<<<<<<< HEAD
                        T * object):
    ViewWrapperBase(name,parent),
    m_data( std::move( std::unique_ptr<T>(object) ) )
=======
                        T * object,
                        bool takeOwnership,
                        bool write_out=true ):
    ViewWrapperBase(name,parent, write_out),
    m_ownsData( takeOwnership ),
    m_data( object )
>>>>>>> 47c433d5
  {}

  /**
   * default destructor
   */
  virtual ~ViewWrapper() noexcept override final
  {
    if( m_ownsData )
    {
      delete m_data;
    }
  }

  /**
   * Copy Constructor
   * @param source source for the copy
   */
  ViewWrapper( ViewWrapper const & source ):
    ViewWrapperBase("copy_constructor_test", nullptr),
    m_data(source.m_data)
  {}

  /**
   * Move Constructor
   * @param source source to be moved
   */
  ViewWrapper( ViewWrapper&& source ):
    ViewWrapperBase(source),
    m_data( std::move(source.m_data) )
  {}

  /**
   * Copy Assignment Operator
   * @param source rhs
   * @return *this
   */
  ViewWrapper& operator=( ViewWrapper const & source )
  {
    m_data = source.m_data;
    return *this;
  }

  /**
   * Move Assignment Operator
   * @param source
   * @return *this
   */
  ViewWrapper& operator=( ViewWrapper && source )
  {
    m_data = std::move(source.m_data);
    return *this;
  }


  /**
   * Factory Method to make a new ViewWrapper<T>, allocating a new T. Only is
   * going to work if T has a default constructor.
   * Perhaps this is worthless in the general case.
   * @param name name of the object
   * @param parent group that owns the ViewWrapper
   * @return A std::unique_ptr<ViewWrapperBase> that holds the newly allocated
   * ViewWrapper.
   */
  template<typename TNEW>
  static std::unique_ptr<ViewWrapperBase> Factory( std::string const & name,
                                                   ManagedGroup * const parent)
  {
    std::unique_ptr<TNEW> newObject = std::move( std::make_unique<TNEW>() );
    return std::move(std::make_unique<ViewWrapper<T> >( name, parent, std::move(newObject)) );
  }


  /**
   * Virtual function to return the typeid of T. Not so sure this does what we
   * want?? TODO
   * @return typeid(T)
   */
  virtual const std::type_info& get_typeid() const noexcept override final
  {
    return typeid(T);
  }

  /**
   * static function to cast a ViewWrapper base to a derived ViewWrapper<T>
   * @param base
   * @return casted ViewWrapper<T>
   */
  static ViewWrapper<T>& cast( ViewWrapperBase& base )
  {
    if( base.get_typeid() != typeid(T) )
    {
#ifdef USE_ATK
      GEOS_ERROR("invalid cast attempt");
#endif
    }
    return static_cast< ViewWrapper<T>& >(base);
  }


  struct empty_wrapper
  {
    HAS_MEMBER_FUNCTION(empty,bool,const,,)
    template<class U = T>
    static typename std::enable_if<has_memberfunction_empty<U>::value, bool>::type
    empty(ViewWrapper<T> const * parent)
    {
      return parent->m_data->empty();
    }
    template<class U = T>
    static typename std::enable_if<!has_memberfunction_empty<U>::value, bool>::type
    empty(ViewWrapper<T> const * parent)
    {
      return parent;
    }
  };
  virtual bool empty() const override final
  {
    return empty_wrapper::empty(this);
  }

  struct size_wrapper
  {
    HAS_MEMBER_FUNCTION_VARIANT(size, 0, int, const, , )
    HAS_MEMBER_FUNCTION_VARIANT(size, 1, unsigned int, const, , )
    HAS_MEMBER_FUNCTION_VARIANT(size, 2, long int, const, , )
    HAS_MEMBER_FUNCTION_VARIANT(size, 3, unsigned long int, const, , )
    HAS_MEMBER_FUNCTION_VARIANT(size, 4, long long, const, , )
    HAS_MEMBER_FUNCTION_VARIANT(size, 5, unsigned long long, const, , )

    template<class U = T>
    static typename std::enable_if< has_memberfunction_v0_size<U>::value ||
                                    has_memberfunction_v1_size<U>::value ||
                                    has_memberfunction_v2_size<U>::value ||
                                    has_memberfunction_v3_size<U>::value ||
                                    has_memberfunction_v4_size<U>::value ||
                                    has_memberfunction_v5_size<U>::value, localIndex>::type
    size(ViewWrapper<T> const * parent)
    { return static_cast<localIndex>(parent->m_data->size()); }
    
    template<class U = T>
    static typename std::enable_if< !(has_memberfunction_v0_size<U>::value ||
                                      has_memberfunction_v1_size<U>::value ||
                                      has_memberfunction_v2_size<U>::value ||
                                      has_memberfunction_v3_size<U>::value ||
                                      has_memberfunction_v4_size<U>::value ||
                                      has_memberfunction_v5_size<U>::value), localIndex>::type
    size(ViewWrapper<T> const * parent)
    { return 1; }
  };
  virtual localIndex size() const override final
  {
    return size_wrapper::size(this);
  }


  struct num_dimensions_wrapper
  {
    HAS_MEMBER_FUNCTION(numDimensions,int,const,,)

    template<class U = T>
    static typename std::enable_if<has_memberfunction_numDimensions<U>::value, int>::type
    numDimensions(ViewWrapper<T> const * parent)
    { return static_cast<int>(parent->m_data->numDimensions()); }
    
    template<class U = T>
    static typename std::enable_if<!has_memberfunction_numDimensions<U>::value, int>::type
    numDimensions(ViewWrapper<T> const * parent)
    { return 1; }
  };
  virtual int numDimensions() const override final
  {
    return num_dimensions_wrapper::numDimensions(this);
  }


  struct dimension_size_wrapper
  {
    HAS_MEMBER_FUNCTION_VARIANT(size, 0, int, const, VA_LIST(int), VA_LIST(int(1)) )
    HAS_MEMBER_FUNCTION_VARIANT(size, 1, unsigned int, const, VA_LIST(int), VA_LIST(int(1)) )
    HAS_MEMBER_FUNCTION_VARIANT(size, 2, long int, const, VA_LIST(int), VA_LIST(int(1)) )
    HAS_MEMBER_FUNCTION_VARIANT(size, 3, unsigned long int, , VA_LIST(int), VA_LIST(int(1)) )
    HAS_MEMBER_FUNCTION_VARIANT(size, 4, long long, const, VA_LIST(int), VA_LIST(int(1)) )
    HAS_MEMBER_FUNCTION_VARIANT(size, 5, unsigned long long, const, VA_LIST(int), VA_LIST(int(1)) )

    template<class U = T>
    static typename std::enable_if< has_memberfunction_v0_size<U>::value ||
                                    has_memberfunction_v1_size<U>::value ||
                                    has_memberfunction_v2_size<U>::value ||
                                    has_memberfunction_v3_size<U>::value ||
                                    has_memberfunction_v4_size<U>::value ||
                                    has_memberfunction_v5_size<U>::value, localIndex>::type
    size(ViewWrapper<T> const * const parent, int const i)
    { return integer_conversion<localIndex>(parent->m_data->size(i)); }
    
    template<class U = T>
    static typename std::enable_if< !(has_memberfunction_v0_size<U>::value ||
                                      has_memberfunction_v1_size<U>::value ||
                                      has_memberfunction_v2_size<U>::value ||
                                      has_memberfunction_v3_size<U>::value ||
                                      has_memberfunction_v4_size<U>::value ||
                                      has_memberfunction_v5_size<U>::value), localIndex>::type
    size(ViewWrapper<T> const * const parent, int const i)
    { 
      if (i != 0) 
      {
        GEOS_ERROR("Data is only 1D");
        return 0;
      }
      return parent->size(); 
    }
  };
  virtual localIndex size( int const i) const override final
  {
    return dimension_size_wrapper::size(this, i);
  }


  struct resize_dimension_wrapper
  {
    HAS_MEMBER_FUNCTION(resize, void, , VA_LIST(int, long long const * const), VA_LIST(int(1), nullptr))

    template<class U=T>
    static typename std::enable_if<has_memberfunction_resize<U>::value, void>::type
    resize(ViewWrapper<T> * parent, int num_dims, long long const * const dims)
    { parent->m_data->resize(num_dims, dims); }

    template<class U=T>
    static typename std::enable_if<!has_memberfunction_resize<U>::value, void>::type
    resize(ViewWrapper<T> * parent, int num_dims, long long const * const dims)
    {
      if (num_dims != 1)
      {
        GEOS_ERROR("Data is only 1D");
        return;
      }
      parent->resize( integer_conversion<localIndex>(dims[0]));
    }
  };
  virtual void resize(int num_dims, long long const *  const dims) override final
  { resize_dimension_wrapper::resize(this, num_dims, dims); }


  struct reserve_wrapper
  {
    HAS_MEMBER_FUNCTION(reserve, void, ,VA_LIST(std::size_t),VA_LIST(std::size_t(1)) )
    template<class U = T>
    static typename std::enable_if<has_memberfunction_reserve<U>::value, void>::type reserve(ViewWrapper<T> * const parent, std::size_t new_cap)
    {
      return parent->m_data->reserve(new_cap);
    }
    template<class U = T>
    static typename std::enable_if<!has_memberfunction_reserve<U>::value, void>::type reserve(ViewWrapper<T> * const, std::size_t )
    {
      return; //parent->m_data;
    }
  };
  virtual void reserve( std::size_t new_cap ) override final
  {
    reserve_wrapper::reserve(this, new_cap);
  }
//  CONDITIONAL_VIRTUAL_FUNCTION( Wrapper<T>,reserve , void,,
// VA_LIST(std::size_t a), VA_LIST(a) )


  HAS_MEMBER_FUNCTION(capacity,std::size_t,const,,)
  CONDITIONAL_VIRTUAL_FUNCTION0(ViewWrapper<T>,capacity,std::size_t,const)

  HAS_MEMBER_FUNCTION(max_size,std::size_t,const,,)
  CONDITIONAL_VIRTUAL_FUNCTION0(ViewWrapper<T>,max_size,std::size_t,const)

  HAS_MEMBER_FUNCTION(clear,void,,,)
  CONDITIONAL_VIRTUAL_FUNCTION0(ViewWrapper<T>,clear,void,)

  HAS_MEMBER_FUNCTION(insert,void,,,)
  CONDITIONAL_VIRTUAL_FUNCTION0(ViewWrapper<T>,insert,void,)


  struct resize_wrapper
  {
    HAS_MEMBER_FUNCTION_VARIANT(resize,0,void,,VA_LIST(int), VA_LIST(static_cast<int>(1)))
    HAS_MEMBER_FUNCTION_VARIANT(resize,1,void,,VA_LIST(unsigned int), VA_LIST( static_cast<unsigned int>(1)))
    HAS_MEMBER_FUNCTION_VARIANT(resize,2,void,,VA_LIST(long), VA_LIST( static_cast<long int>(1)))
    HAS_MEMBER_FUNCTION_VARIANT(resize,3,void,,VA_LIST(unsigned long), VA_LIST(static_cast<unsigned long int>(1)))
    HAS_MEMBER_FUNCTION_VARIANT(resize,4,void,,VA_LIST(long long int), VA_LIST(static_cast<long long int>(1)))
    HAS_MEMBER_FUNCTION_VARIANT(resize,5,void,,VA_LIST(unsigned long long), VA_LIST(static_cast<unsigned long long>(1)))


    template<class U = T>
    static typename std::enable_if< has_memberfunction_v0_resize<U>::value ||
                                    has_memberfunction_v1_resize<U>::value ||
                                    has_memberfunction_v2_resize<U>::value ||
                                    has_memberfunction_v3_resize<U>::value ||
                                    has_memberfunction_v4_resize<U>::value ||
                                    has_memberfunction_v5_resize<U>::value, void>::type
    resize(ViewWrapper * const parent, localIndex const new_size)
    {
      return parent->m_data->resize(new_size);
    }


    template<class U = T>
    static typename std::enable_if< !(has_memberfunction_v0_resize<U>::value ||
                                      has_memberfunction_v1_resize<U>::value ||
                                      has_memberfunction_v2_resize<U>::value ||
                                      has_memberfunction_v3_resize<U>::value ||
                                      has_memberfunction_v4_resize<U>::value ||
                                      has_memberfunction_v5_resize<U>::value), void>::type
    resize(ViewWrapper * const, localIndex )
    {
      return;
    }
  };
  virtual void resize( localIndex new_size ) override final
  {
    resize_wrapper::resize(this, new_size);
  }


  struct should_resize_wrapper
  {
    HAS_MEMBER_FUNCTION(isSorted,bool,const,,)
    template<class U = T>
    static typename std::enable_if<has_memberfunction_isSorted<U>::value, bool>::type shouldResize()
    { return false;  }

    template<class U = T>
    static typename std::enable_if<!has_memberfunction_isSorted<U>::value, bool>::type shouldResize()
    { return true; }
  };
  virtual bool shouldResize() const override final
  {
    return should_resize_wrapper::shouldResize();
  }

  /**
   * @name Structure to determine return types for data access functions
   */
  ///@{

  /// Invoke macro to generate test to see if type has an alias named "pointer".
  /// This will be used to determine if the
  /// type is to be treated as an "array" or a single object.
  HAS_ALIAS(pointer)

  /**
   * SFINAE specialized structure to control return type based on properties of
   * T.
   * The default template returns a pointer for all calls to data().
   */
  template< class U=T,
            bool HASPOINTERTYPE = has_alias_pointer<U>::value,
            bool ISSTRING = std::is_same<U,std::string>::value >
  struct Get_Type
  {
    typedef U*       type;
    typedef U const * const_type;

    typedef U *       pointer;
    typedef U const * const_pointer;
  };

  /**
   *  Specialization for case when T has a pointer alias, and it is NOT a
   * string.
   *  In this case, we assume that we are storing an array type. The return type
   * is then a reference, unless the
   *  compilation flag is set such that we require a pointer back (good for
   * speed, but no array class convenience).
   *  The resulting types can both be dereferenced with operator[], so no code
   * changes required
   *  unless array member functions have been called.
   */
  template<class U>
  struct Get_Type<U, true, false>
  {

#if CONTAINERARRAY_RETURN_PTR == 1
    typedef typename U::pointer       type;
    typedef typename U::const_pointer const_type;
#else
    typedef U &       type;
    typedef U const & const_type;
#endif
    typedef typename U::pointer       pointer;
    typedef typename U::const_pointer const_pointer;
  };


  /// Specialization for string. Always return a reference.
  template<class U>
  struct Get_Type<U, true, true>
  {
    typedef U &       type;
    typedef U const & const_type;

    typedef U *       pointer;
    typedef U const * const_pointer;
  };

  using rtype       = typename Get_Type<T>::type;
  using rtype_const = typename Get_Type<T>::const_type;

  using pointer       = typename Get_Type<T>::pointer;
  using const_pointer = typename Get_Type<T>::const_pointer;
  ///@}


  HAS_MEMBER_FUNCTION(data,pointer,,,)
  HAS_MEMBER_FUNCTION_VARIANT(data,_const, pointer,const,,)

  /// Case for if m_data has a member function called "data()", and is not a
  // string
  template<class U = T>
  typename std::enable_if<has_memberfunction_data<U>::value && !std::is_same<U,std::string>::value, rtype>::type
  data()
  {
#if CONTAINERARRAY_RETURN_PTR == 1
    return m_data->data();
#else
    return *m_data;
#endif
  }


  template<class U = T>
  typename std::enable_if<has_memberfunction_data<U>::value && !std::is_same<U,string>::value, rtype_const>::type
  data() const
  {
#if CONTAINERARRAY_RETURN_PTR == 1
    return m_data->data();
#else
    return *m_data;
#endif
  }


  /// Case for if m_data is a string
  template<class U = T>
  typename std::enable_if<std::is_same<U,std::string>::value, rtype>::type
  data()
  {
    /// return the object...or a reference to the object
    return *m_data;
  }


  template<class U = T>
  typename std::enable_if<std::is_same<U,std::string>::value, rtype_const>::type
  data() const
  {
    return *m_data;
  }


  /// case for if m_data does NOT have a member function "data()", and is not a
  // string
  template<class U = T>
  typename std::enable_if<!has_memberfunction_data<U>::value && !std::is_same<U,std::string>::value, rtype>::type
  data()
  {
    /// return a c-pointer to the object
    return m_data;
  }


  template<class U = T>
  typename std::enable_if<!has_memberfunction_data<U>::value && !std::is_same<U,std::string>::value, rtype_const>::type
  data() const
  {
    return m_data;
  }


  T& reference()
  { return *m_data; }

  T const & reference() const
  { return *m_data; }



  /// Case for if m_data has a member function called "data()"
  template<class U = T>
  typename std::enable_if< ( has_memberfunction_data<U>::value || has_memberfunction_v_const_data<U>::value ) &&
                           has_alias_pointer<U>::value && !std::is_same<U,string>::value,typename U::pointer >::type
  dataPtr()
  {
    return m_data->data();
  }

  template<class U = T>
  typename std::enable_if< ( has_memberfunction_data<U>::value || has_memberfunction_v_const_data<U>::value ) &&
                           has_alias_pointer<U>::value && !std::is_same<U,string>::value,typename U::const_pointer >::type
  dataPtr() const
  {
    return m_data->data();
  }


  /// Case for if m_data is a string"
  template<class U = T>
  typename std::enable_if< std::is_same<U,string>::value, char const * >::type
  dataPtr()
  {
    return m_data->data();
  }

  template<class U = T>
  typename std::enable_if< std::is_same<U,string>::value, char const * >::type
  dataPtr() const
  {
    return m_data->data();
  }


  /// case for if m_data does NOT have a member function "data()"
  template<class U = T>
  typename std::enable_if<!( has_memberfunction_data<U>::value || has_memberfunction_v_const_data<U>::value )&&
                          !std::is_same<U,string>::value, U * >::type
  dataPtr()
  {
    return m_data;
  }

  template<class U = T>
  typename std::enable_if<!( has_memberfunction_data<U>::value || has_memberfunction_v_const_data<U>::value )&&
                          !std::is_same<U,string>::value, U const *>::type
  dataPtr() const
  {
    return m_data;
  }


  HAS_ALIAS(value_type)

  /// case for if U::value_type exists. Returns the size of dataPtr
  template<class U = T>
  typename std::enable_if<has_alias_value_type<U>::value, localIndex>::type
  byteSize() const
  {
    return size() * sizeof(typename T::value_type);
  }


  /// case for if U::value_type doesn't exists. Returns the size of dataPtr
  template<class U = T>
  typename std::enable_if<!has_alias_value_type<U>::value, localIndex>::type
  byteSize() const
  {
    return size() * sizeof(T);
  }


  /// case for if U::value_type exists. Returns the size of an element of dataPtr
  template<class U = T>
  typename std::enable_if<has_alias_value_type<U>::value, localIndex>::type
  elementSize() const
  {
    return sizeof(typename T::value_type);
  }


  /// case for if U::value_type doesn't exists. Returns the size of an element of dataPtr
  template<class U = T>
  typename std::enable_if<!has_alias_value_type<U>::value, localIndex>::type
  elementSize() const
  {
    return sizeof(T);
  }


  /// case for if U::value_type exists. Returns the typeid of an element of dataPtr
  template<class U = T>
  typename std::enable_if<has_alias_value_type<U>::value, const std::type_info&>::type
  elementTypeID() const
  {
    return typeid(typename T::value_type);
  }


  /// case for if U::value_type doesn't exists. Returns the typeid of an element of dataPtr
  template<class U = T>
  typename std::enable_if<!has_alias_value_type<U>::value, const std::type_info&>::type
  elementTypeID() const
  {
    return typeid(T);
  }


  /// case for if U::value_type exists. Returns the number of elements given a byte size
  template<class U = T>
  typename std::enable_if<has_alias_value_type<U>::value, localIndex>::type
  numElementsFromByteSize(localIndex d_size) const
  {
    return d_size / sizeof(typename T::value_type);
  }


  /// case for if U::value_type doesn't exists. Returns the number of elements
  // given a byte size
  template<class U = T>
  typename std::enable_if<!has_alias_value_type<U>::value, localIndex>::type
  numElementsFromByteSize(localIndex d_size) const
  {
    return d_size / sizeof(T);
  }

  
  void registerDataPtr(axom::sidre::View * view) const override
  {
#ifdef USE_ATK
    view = (view != nullptr) ? view : getSidreView();

    localIndex num_elements = size();
    if (num_elements > 0)
    {
      std::type_index type_index = std::type_index(elementTypeID());
      axom::sidre::TypeID sidre_type_id = rtTypes::toSidreType(type_index);
      if (sidre_type_id == axom::sidre::TypeID::NO_TYPE_ID)
      { return; }

      localIndex sidre_size = rtTypes::getSidreSize(type_index);
      localIndex byte_size = byteSize();
      localIndex element_size = elementSize();

      int ndims = numDimensions();
//      axom::sidre::SidreLength dims[ndims + 1];
      axom::sidre::SidreLength dims[10];
      for (int dim = 0; dim < ndims; ++dim)
      {
        dims[dim] = size(dim);
      }

      if ( byte_size > num_elements * sidre_size )
      {
        dims[ndims++] = element_size / sidre_size;
      }
      
      void * ptr = const_cast<void*>( static_cast<void const *>( dataPtr() ) );
      view->setExternalDataPtr(sidre_type_id, ndims, dims, ptr);
    }
    else
    {
      unregisterDataPtr(view);
    }
#endif
  }  

  /* Register the pointer to data with the associated sidre::View. */
  void registerToWrite(axom::sidre::View * view=nullptr) const override
  {
#ifdef USE_ATK
    if (getRestartFlags() == RestartFlags::NO_WRITE)
    {
      view = (view != nullptr) ? view : getSidreView();
      unregisterDataPtr(view);
      return;
    }

    view = (view != nullptr) ? view : getSidreView();
    storeSizedFromParent(view);

    localIndex num_elements = size();
    if (num_elements > 0) 
    {
      std::type_index type_index = std::type_index(elementTypeID());
      axom::sidre::TypeID sidre_type_id = rtTypes::toSidreType(type_index);
      if (sidre_type_id == axom::sidre::TypeID::NO_TYPE_ID)
      {
        localIndex byte_size;
        void * ptr = Buffer::pack(reference(), byte_size);
        view->setExternalDataPtr(axom::sidre::TypeID::INT8_ID, byte_size, ptr);
        return;
      }

      localIndex sidre_size = rtTypes::getSidreSize(type_index);
      localIndex byte_size = byteSize();
      localIndex element_size = elementSize();

      int ndims = numDimensions();
//      axom::sidre::SidreLength dims[ndims + 1];
      axom::sidre::SidreLength dims[10];
      for (int dim = 0; dim < ndims; ++dim)
      {
        dims[dim] = size(dim);
      }

      if ( byte_size > num_elements * sidre_size )
      {
        dims[ndims++] = element_size / sidre_size;
      }
      
      void * ptr = const_cast<void*>(static_cast<void const *>( dataPtr() ) );
      view->setExternalDataPtr(sidre_type_id, ndims, dims, ptr);
    }
    else
    {
      unregisterDataPtr(view);
    }
#endif
  }

  /* Register the pointer to data with the associated sidre::View. */
  void finishWriting(axom::sidre::View * view=nullptr) const override
  {
#ifdef USE_ATK
    if (getRestartFlags() == RestartFlags::NO_WRITE)
    {
      view = (view != nullptr) ? view : getSidreView();
      unregisterDataPtr(view);
      return;
    }

    view = (view != nullptr) ? view : getSidreView();
    view->setAttributeToDefault("__sizedFromParent__");

    if (!view->isExternal() || view->getTotalBytes() == 0)
    {
      return;
    }
    
    std::type_index type_index = std::type_index(elementTypeID());
    axom::sidre::TypeID sidre_type_id = rtTypes::toSidreType(type_index);
    if (sidre_type_id == axom::sidre::TypeID::NO_TYPE_ID)
    {
      std::free(view->getVoidPtr());
    }

    unregisterDataPtr(view);
#endif
  }

  void registerToRead(axom::sidre::View * view=nullptr) override
  {
#ifdef USE_ATK
    if (getRestartFlags() != RestartFlags::WRITE_AND_READ)
    {
      unregisterDataPtr(view);
      return;
    }

    view = (view != nullptr) ? view : getSidreView();
    loadSizedFromParent(view);
    if (!view->isExternal() || view->getTotalBytes() == 0)
    {
      return;
    }
    
    std::type_index type_index = std::type_index(elementTypeID());
    axom::sidre::TypeID sidre_type_id = rtTypes::toSidreType(type_index);
    if (sidre_type_id == axom::sidre::TypeID::NO_TYPE_ID)
    {
      localIndex byte_size = view->getTotalBytes();
      void * ptr = std::malloc(byte_size);
      view->setExternalDataPtr(axom::sidre::TypeID::INT8_ID, byte_size, ptr);
      return;
    }

    resizeFromSidre(view);
    void * ptr = const_cast<void*>( static_cast<void const *>( dataPtr() ) );
    localIndex sidre_size = rtTypes::getSidreSize(type_index);
    view->setExternalDataPtr(sidre_type_id, byteSize() / sidre_size, ptr);
#endif
  }


  void finishReading(axom::sidre::View * view) override
  {
#ifdef USE_ATK
    if (getRestartFlags() != RestartFlags::WRITE_AND_READ)
    {
      view = (view != nullptr) ? view : getSidreView();
      unregisterDataPtr(view);
      return;
    }
    view = (view != nullptr) ? view : getSidreView();
    if (!view->isExternal() || view->getTotalBytes() == 0)
    {
      return;
    }
    
    std::type_index type_index = std::type_index(elementTypeID());
    axom::sidre::TypeID sidre_type_id = rtTypes::toSidreType(type_index);
    if (sidre_type_id == axom::sidre::TypeID::NO_TYPE_ID)
    {
      localIndex byte_size = view->getTotalBytes();
      void * ptr = view->getVoidPtr();
      Buffer::unpack(reference(), ptr, byte_size);
      std::free(ptr);
    }

    unregisterDataPtr(view);
#endif
  }

  void unregisterDataPtr(axom::sidre::View* view = nullptr) const
  {
#ifdef ATK_FOUND
    view = (view != nullptr) ? view : getSidreView();
    view->setExternalDataPtr(AXOM_NULLPTR);
#endif
  }

  void storeSizedFromParent(axom::sidre::View* view = nullptr) const
  {
#ifdef USE_ATK
    if (SidreWrapper::dataStore().hasAttribute("__sizedFromParent__"))
    {
      view = (view != nullptr) ? view : getSidreView();
      view->setAttributeScalar("__sizedFromParent__", sizedFromParent());
    }
#endif
  }

  void loadSizedFromParent(axom::sidre::View* view = nullptr)
  {
#ifdef USE_ATK
    if (SidreWrapper::dataStore().hasAttribute("__sizedFromParent__"))
    {
      view = (view != nullptr) ? view : getSidreView();
      setSizedFromParent(view->getAttributeScalar("__sizedFromParent__"));
      view->setAttributeToDefault("__sizedFromParent__");
    }
#endif
  }

  void resizeFromSidre(axom::sidre::View* view = nullptr)
  {
#ifdef USE_ATK
    view = (view != nullptr) ? view : getSidreView();
    if (view->isExternal()) 
    { 
      std::type_index type_index = std::type_index(elementTypeID());
      localIndex sidre_size = rtTypes::getSidreSize(type_index);

      localIndex byte_size = view->getTotalBytes();
      localIndex num_elements = numElementsFromByteSize(byte_size);

      int ndims = view->getNumDimensions();
//      axom::sidre::SidreLength dims[ndims];
      axom::sidre::SidreLength dims[10];
      view->getShape(ndims, dims);

      if ( byte_size > num_elements * sidre_size )
      {
        ndims--;
      }

      localIndex num_elems_recorded = 1;
      for (localIndex i = 0; i < ndims; ++i)
      {
        num_elems_recorded *= dims[i];
      }

      if (num_elems_recorded != num_elements)
      {
        GEOS_ERROR("Number of elements recorded not equal to the calculated number: " << 
                   num_elems_recorded << " " << num_elements);
      }

//      long long l_dims[ndims];
      long long l_dims[10];
      for (localIndex i = 0; i < ndims; ++i)
      {
        l_dims[i] = dims[i];
      }

      resize(ndims, l_dims);
    }
#endif
  }


  bool m_ownsData;
  T * m_data;

  ViewWrapper() = delete;
};

template< typename T >
using view_rtype = typename ViewWrapper<T>::rtype;

template< typename T >
using view_rtype_const = typename ViewWrapper<T>::rtype_const;

}
} /* namespace geosx */

#endif /* CORE_SRC_DATAREPOSITORY_DATAOBJECT_HPP_ */<|MERGE_RESOLUTION|>--- conflicted
+++ resolved
@@ -54,17 +54,10 @@
    * @param parent parent group which owns the ViewWrapper
    */
   explicit ViewWrapper( std::string const & name,
-<<<<<<< HEAD
-                        ManagedGroup * const parent):
+                        ManagedGroup * const parent ):
     ViewWrapperBase(name, parent),
-    m_data( std::make_unique<T>() )
-=======
-                        ManagedGroup * const parent,
-                        bool write_out=true ):
-    ViewWrapperBase(name, parent, write_out),
     m_ownsData( true ),
     m_data( new T() )
->>>>>>> 47c433d5
   {}
 
   /**
@@ -74,17 +67,10 @@
    */
   explicit ViewWrapper( std::string const & name,
                         ManagedGroup * const parent,
-<<<<<<< HEAD
-                        std::unique_ptr<T> object):
+                        std::unique_ptr<T> object ):
     ViewWrapperBase(name, parent),
-    m_data( std::move( object ) )
-=======
-                        std::unique_ptr<T> object,
-                        bool write_out=true ):
-    ViewWrapperBase(name, parent, write_out),
   m_ownsData( true ),
   m_data( object.release() )
->>>>>>> 47c433d5
   {}
 
   /**
@@ -94,18 +80,11 @@
    */
   explicit ViewWrapper( std::string const & name,
                         ManagedGroup * const parent,
-<<<<<<< HEAD
-                        T * object):
+                        T * object,
+                        bool takeOwnership):
     ViewWrapperBase(name,parent),
-    m_data( std::move( std::unique_ptr<T>(object) ) )
-=======
-                        T * object,
-                        bool takeOwnership,
-                        bool write_out=true ):
-    ViewWrapperBase(name,parent, write_out),
     m_ownsData( takeOwnership ),
     m_data( object )
->>>>>>> 47c433d5
   {}
 
   /**

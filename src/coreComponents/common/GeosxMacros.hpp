/*
 *~~~~~~~~~~~~~~~~~~~~~~~~~~~~~~~~~~~~~~~~~~~~~~~~~~~~~~~~~~~~~~~~~~~~~~~~~~~
 * Copyright (c) 2019, Lawrence Livermore National Security, LLC.
 *
 * Produced at the Lawrence Livermore National Laboratory
 *
 * LLNL-CODE-746361
 *
 * All rights reserved. See COPYRIGHT for details.
 *
 * This file is part of the GEOSX Simulation Framework.
 *
 * GEOSX is a free software; you can redistribute it and/or modify it under
 * the terms of the GNU Lesser General Public License (as published by the
 * Free Software Foundation) version 2.1 dated February 1999.
 *~~~~~~~~~~~~~~~~~~~~~~~~~~~~~~~~~~~~~~~~~~~~~~~~~~~~~~~~~~~~~~~~~~~~~~~~~~~
 */

/**
 * @file GeosxMacros.hpp
 * This file contains various macro definitions
 */

#include "common/GeosxConfig.hpp"

#ifndef COMMON_GEOSXMACROS_HPP_
#define COMMON_GEOSXMACROS_HPP_

#define STANDARD_ELEMENT_DNDX_LAYOUT 0
#define STANDARD_ELEMENT_DETJ_LAYOUT 0
#define STANDARD_ELEMENT_MEANSTRESS_LAYOUT 0
#define STANDARD_ELEMENT_DEVIATORSTRESS_LAYOUT 0
#define STANDARD_ELEMENT_TONODESRELATION_LAYOUT 0

#define STORE_NODE_DATA_LOCALLY 1

#define CALC_SHAPE_FUNCTION_DERIVATIVES 0

<<<<<<< HEAD
#define SSLE_USE_PATCH_KERNEL 1

#if SSLE_USE_PATCH_KERNEL
  #define SSLE_PATCH_KERNEL_VIZ_OUTPUT 0
  #define SSLE_PATCH_KERNEL_MAX_ELEMS 64
  #define SSLE_PATCH_KERNEL_MAX_NODES 128
  #define SSLE_PATCH_KERNEL_REORDER_NODES 0
#endif
=======
#define INLINE_STRESS_UPDATE 1
>>>>>>> 7f779b36

#define GEOSX_LAMBDA [=]

#if defined(__CUDACC__)

#define FORCE_INLINE __forceinline__

#define GEOSX_HOST __host__
#define GEOSX_DEVICE __device__
#define GEOSX_HOST_DEVICE __host__ __device__

#define GEOSX_DEVICE_LAMBDA [=] __device__

#define GEOSX_FORCE_INLINE __forceinline__

#else

#define FORCE_INLINE inline

#define GEOSX_HOST
#define GEOSX_DEVICE
#define GEOSX_HOST_DEVICE

#define GEOSX_DEVICE_LAMBDA [=]

#define GEOSX_FORCE_INLINE
#endif

#endif // COMMON_GEOSXMACROS_HPP_<|MERGE_RESOLUTION|>--- conflicted
+++ resolved
@@ -36,7 +36,8 @@
 
 #define CALC_SHAPE_FUNCTION_DERIVATIVES 0
 
-<<<<<<< HEAD
+#define INLINE_STRESS_UPDATE 1
+
 #define SSLE_USE_PATCH_KERNEL 1
 
 #if SSLE_USE_PATCH_KERNEL
@@ -45,9 +46,6 @@
   #define SSLE_PATCH_KERNEL_MAX_NODES 128
   #define SSLE_PATCH_KERNEL_REORDER_NODES 0
 #endif
-=======
-#define INLINE_STRESS_UPDATE 1
->>>>>>> 7f779b36
 
 #define GEOSX_LAMBDA [=]
 

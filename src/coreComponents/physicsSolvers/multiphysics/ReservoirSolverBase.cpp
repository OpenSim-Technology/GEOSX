/*
 *~~~~~~~~~~~~~~~~~~~~~~~~~~~~~~~~~~~~~~~~~~~~~~~~~~~~~~~~~~~~~~~~~~~~~~~~~~~
 * Copyright (c) 2019, Lawrence Livermore National Security, LLC.
 *
 * Produced at the Lawrence Livermore National Laboratory
 *
 * LLNL-CODE-746361
 *
 * All rights reserved. See COPYRIGHT for details.
 *
 * This file is part of the GEOSX Simulation Framework.
 *
 * GEOSX is a free software; you can redistribute it and/or modify it under
 * the terms of the GNU Lesser General Public License (as published by the
 * Free Software Foundation) version 2.1 dated February 1999.
 *~~~~~~~~~~~~~~~~~~~~~~~~~~~~~~~~~~~~~~~~~~~~~~~~~~~~~~~~~~~~~~~~~~~~~~~~~~~
 */

/**
 * @file ReservoirSolverBase.cpp
 *
 */

#include "ReservoirSolverBase.hpp"

#include "common/TimingMacros.hpp"
#include "physicsSolvers/fluidFlow/FlowSolverBase.hpp"
#include "physicsSolvers/fluidFlow/wells/WellSolverBase.hpp"

namespace geosx
{

using namespace dataRepository;
using namespace constitutive;

ReservoirSolverBase::ReservoirSolverBase( const std::string & name,
                                          Group * const parent ):
  SolverBase( name, parent ),
  m_flowSolverName(),
  m_wellSolverName()
{
  registerWrapper( viewKeyStruct::flowSolverNameString, &m_flowSolverName )->
    setInputFlag( InputFlags::REQUIRED )->
    setDescription( "Name of the flow solver to use in the reservoir-well system solver" );

  registerWrapper( viewKeyStruct::wellSolverNameString, &m_wellSolverName )->
    setInputFlag( InputFlags::REQUIRED )->
    setDescription( "Name of the well solver to use in the reservoir-well system solver" );

}

ReservoirSolverBase::~ReservoirSolverBase()
{}

void ReservoirSolverBase::PostProcessInput()
{
  SolverBase::PostProcessInput();

  m_flowSolver = this->getParent()->GetGroup< FlowSolverBase >( m_flowSolverName );
  m_wellSolver = this->getParent()->GetGroup< WellSolverBase >( m_wellSolverName );

  GEOSX_ERROR_IF( m_flowSolver == nullptr, "Flow solver not found or invalid type: " << m_flowSolverName );
  GEOSX_ERROR_IF( m_wellSolver == nullptr, "Well solver not found or invalid type: " << m_wellSolverName );

  m_wellSolver->SetFlowSolverName( m_flowSolverName );
  m_flowSolver->setReservoirWellsCoupling();
}

void ReservoirSolverBase::InitializePostInitialConditions_PreSubGroups( Group * const rootGroup )
{
  SolverBase::InitializePostInitialConditions_PreSubGroups( rootGroup );

  DomainPartition * const domain = rootGroup->GetGroup< DomainPartition >( keys::domain );

  MeshLevel * const meshLevel = domain->getMeshBodies()->GetGroup< MeshBody >( 0 )->getMeshLevel( 0 );
  ElementRegionManager * const elemManager = meshLevel->getElemManager();

  // loop over the wells
  elemManager->forElementSubRegions< WellElementSubRegion >( [&]( WellElementSubRegion & subRegion )
  {
    // get the string to access the permeability
    string const permeabilityKey = FlowSolverBase::viewKeyStruct::permeabilityString;

    PerforationData * const perforationData = subRegion.GetPerforationData();

    // compute the Peaceman index (if not read from XML)
    perforationData->ComputeWellTransmissibility( *meshLevel,
                                                  &subRegion,
                                                  permeabilityKey );
  } );

  // bind the stored reservoir views to the current domain
  ResetViews( domain );

}


real64 ReservoirSolverBase::SolverStep( real64 const & time_n,
                                        real64 const & dt,
                                        int const cycleNumber,
                                        DomainPartition & domain )
{
  GEOSX_MARK_FUNCTION;

  real64 dt_return = dt;

  // setup the coupled linear system
  SetupSystem( domain, m_dofManager, m_localMatrix, m_localRhs, m_localSolution );

  // setup reservoir and well systems
  ImplicitStepSetup( time_n, dt, domain );

  // currently the only method is implicit time integration
  dt_return = NonlinearImplicitStep( time_n, dt, cycleNumber, domain );

  // complete time step in reservoir and well systems
  ImplicitStepComplete( time_n, dt_return, domain );

  return dt_return;
}

void ReservoirSolverBase::SetupDofs( DomainPartition const & domain,
                                     DofManager & dofManager ) const
{
  m_flowSolver->SetupDofs( domain, dofManager );
  m_wellSolver->SetupDofs( domain, dofManager );
  // TODO: add coupling when dofManager can support perforation connectors
}

void ReservoirSolverBase::AddCouplingNumNonzeros( DomainPartition & domain,
                                                  DofManager & dofManager,
                                                  arrayView1d< localIndex > const & rowLengths ) const
{
  localIndex const resNDOF = m_wellSolver->NumDofPerResElement();
  localIndex const wellNDOF = m_wellSolver->NumDofPerWellElement();

  MeshLevel const & meshLevel = *domain.getMeshBody( 0 )->getMeshLevel( 0 );
  ElementRegionManager const & elemManager = *meshLevel.getElemManager();

  string const wellDofKey = dofManager.getKey( m_wellSolver->WellElementDofName() );
  string const resDofKey = dofManager.getKey( m_wellSolver->ResElementDofName() );

  ElementRegionManager::ElementViewAccessor< arrayView1d< globalIndex const > > const & resElemDofNumber =
    elemManager.ConstructArrayViewAccessor< globalIndex, 1 >( resDofKey );

  ElementRegionManager::ElementViewAccessor< arrayView1d< integer const > > const & resElemGhostRank =
    elemManager.ConstructArrayViewAccessor< integer, 1 >( ObjectManagerBase::viewKeyStruct::ghostRankString );

  globalIndex const rankOffset = dofManager.rankOffset();
  elemManager.forElementSubRegions< WellElementSubRegion >( [&]( WellElementSubRegion const & subRegion )
  {
    PerforationData const * const perforationData = subRegion.GetPerforationData();

    arrayView1d< integer const > const & wellElemGhostRank = subRegion.ghostRank();

    // get the well degrees of freedom and ghosting info
    arrayView1d< globalIndex const > const & wellElemDofNumber =
      subRegion.getReference< array1d< globalIndex > >( wellDofKey );

    // get the well element indices corresponding to each perforation
    arrayView1d< localIndex const > const & perfWellElemIndex =
      perforationData->getReference< array1d< localIndex > >( PerforationData::viewKeyStruct::wellElementIndexString );

    // get the element region, subregion, index
    arrayView1d< localIndex const > const & resElementRegion = perforationData->GetMeshElements().m_toElementRegion;
    arrayView1d< localIndex const > const & resElementSubRegion = perforationData->GetMeshElements().m_toElementSubRegion;
    arrayView1d< localIndex const > const & resElementIndex = perforationData->GetMeshElements().m_toElementIndex;

    // Loop over perforations and increase row lengths for reservoir and well elements accordingly
    forAll< serialPolicy >( perforationData->size(), [=] ( localIndex const iperf )
    {
      // get the reservoir (sub)region and element indices
      localIndex const er = resElementRegion[iperf];
      localIndex const esr = resElementSubRegion[iperf];
      localIndex const ei = resElementIndex[iperf];
      localIndex const iwelem = perfWellElemIndex[iperf];

      if( resElemGhostRank[er][esr][ei] < 0 )
      {
        localIndex const localRow = LvArray::integerConversion< localIndex >( resElemDofNumber[er][esr][ei] - rankOffset );
        GEOSX_ASSERT_GE( localRow, 0 );
        GEOSX_ASSERT_GE( rowLengths.size(), localRow + resNDOF );

        for( localIndex idof = 0; idof < resNDOF; ++idof )
        {
          rowLengths[localRow + idof] += wellNDOF;
        }
      }

      if( wellElemGhostRank[iwelem] < 0 )
      {
        localIndex const localRow = LvArray::integerConversion< localIndex >( wellElemDofNumber[iwelem] - rankOffset );
        GEOSX_ASSERT_GE( localRow, 0 );
        GEOSX_ASSERT_GE( rowLengths.size(), localRow + wellNDOF );

        for( localIndex idof = 0; idof < wellNDOF; ++idof )
        {
          rowLengths[localRow + idof] += resNDOF;
        }
      }
    } );
  } );
}

void ReservoirSolverBase::SetupSystem( DomainPartition & domain,
                                       DofManager & dofManager,
                                       CRSMatrix< real64, globalIndex > & localMatrix,
                                       array1d< real64 > & localRhs,
                                       array1d< real64 > & localSolution,
                                       bool const )
{
  GEOSX_MARK_FUNCTION;

  dofManager.setMesh( domain, 0, 0 );

  SetupDofs( domain, dofManager );
  dofManager.reorderByRank();

  // Set the sparsity pattern without reservoir-well coupling
  SparsityPattern< globalIndex > patternDiag;
  dofManager.setSparsityPattern( patternDiag );

  // Get the original row lengths (diagonal blocks only)
  array1d< localIndex > rowLengths( patternDiag.numRows() );
  for( localIndex localRow = 0; localRow < patternDiag.numRows(); ++localRow )
  {
    rowLengths[localRow] = patternDiag.numNonZeros( localRow );
  }

  // Add the number of nonzeros induced by coupling on perforations
  AddCouplingNumNonzeros( domain, dofManager, rowLengths.toView() );

  // Create a new pattern with enough capacity for coupled matrix
  SparsityPattern< globalIndex > pattern;
  pattern.resizeFromRowCapacities< parallelHostPolicy >( patternDiag.numRows(), patternDiag.numColumns(), rowLengths.data() );

  // Copy the original nonzeros
  for( localIndex localRow = 0; localRow < patternDiag.numRows(); ++localRow )
  {
    globalIndex const * cols = patternDiag.getColumns( localRow ).dataIfContiguous();
    pattern.insertNonZeros( localRow, cols, cols + patternDiag.numNonZeros( localRow ) );
  }

  // Add the nonzeros from coupling
  AddCouplingSparsityPattern( domain, dofManager, pattern.toView() );

  // Finally, steal the pattern into a CRS matrix
  localMatrix.assimilate< parallelDevicePolicy<> >( std::move( pattern ) );
  localRhs.resize( localMatrix.numRows() );
  localSolution.resize( localMatrix.numRows() );

  localMatrix.setName( this->getName() + "/localMatrix" );
  localRhs.setName( this->getName() + "/localRhs" );
  localSolution.setName( this->getName() + "/localSolution" );
}


void ReservoirSolverBase::ImplicitStepSetup( real64 const & time_n,
                                             real64 const & dt,
                                             DomainPartition & domain )
{
  // setup the individual solvers
  m_flowSolver->ImplicitStepSetup( time_n, dt, domain );
  m_wellSolver->ImplicitStepSetup( time_n, dt, domain );
}


void ReservoirSolverBase::AssembleSystem( real64 const time_n,
                                          real64 const dt,
                                          DomainPartition & domain,
                                          DofManager const & dofManager,
                                          CRSMatrixView< real64, globalIndex const > const & localMatrix,
                                          arrayView1d< real64 > const & localRhs )
{
  // assemble J_RR (excluding perforation rates)
  m_flowSolver->AssembleSystem( time_n, dt,
                                domain,
                                dofManager,
                                localMatrix,
                                localRhs );

  /*
   * This redundant call to UpdateStateAll is here to make sure that we compute the
   * perforation rates AFTER the reservoir phase compositions have been moved to device.
   *
   * An issue with ElementViewAccessors is that if the outer arrays are already on device,
   * but an inner array gets touched and updated on host, capturing outer arrays in a device kernel
   * DOES NOT call move() on the inner array (see implementation of NewChaiBuffer::moveNested()).
   * Here we force the move by launching a dummy kernel.
   *
   * If the perforation rates are computed BEFORE the reservoir phase compositions have been
   * moved to device, the calculation is wrong. the problem should go away when fluid updates
   * are executed on device.
   */
  m_wellSolver->UpdateStateAll( domain );

  // assemble J_WW (excluding perforation rates)
  m_wellSolver->AssembleSystem( time_n, dt,
                                domain,
                                dofManager,
                                localMatrix,
                                localRhs );

  // assemble perforation rates in J_WR, J_RW, J_RR and J_WW
  AssembleCouplingTerms( time_n, dt,
                         domain,
                         dofManager,
                         localMatrix,
                         localRhs );
}


void ReservoirSolverBase::ApplyBoundaryConditions( real64 const time_n,
                                                   real64 const dt,
                                                   DomainPartition & domain,
                                                   DofManager const & dofManager,
                                                   CRSMatrixView< real64, globalIndex const > const & localMatrix,
                                                   arrayView1d< real64 > const & localRhs )
{
  m_flowSolver->ApplyBoundaryConditions( time_n,
                                         dt,
                                         domain,
                                         dofManager,
                                         localMatrix,
                                         localRhs );
  // no boundary conditions for wells
}

real64 ReservoirSolverBase::CalculateResidualNorm( DomainPartition const & domain,
                                                   DofManager const & dofManager,
                                                   arrayView1d< real64 const > const & localRhs )
{
  // compute norm of reservoir equations residuals
  real64 const reservoirResidualNorm = m_flowSolver->CalculateResidualNorm( domain, dofManager, localRhs );
  // compute norm of well equations residuals
  real64 const wellResidualNorm      = m_wellSolver->CalculateResidualNorm( domain, dofManager, localRhs );

  return sqrt( reservoirResidualNorm * reservoirResidualNorm + wellResidualNorm * wellResidualNorm );
}

void ReservoirSolverBase::SolveSystem( DofManager const & dofManager,
                                       ParallelMatrix & matrix,
                                       ParallelVector & rhs,
                                       ParallelVector & solution )
{
  GEOSX_MARK_FUNCTION;

  rhs.scale( -1.0 );
  solution.zero();
  SolverBase::SolveSystem( dofManager, matrix, rhs, solution );
}

bool ReservoirSolverBase::CheckSystemSolution( DomainPartition const & domain,
                                               DofManager const & dofManager,
                                               arrayView1d< real64 const > const & localSolution,
                                               real64 const scalingFactor )
{
  bool const validReservoirSolution = m_flowSolver->CheckSystemSolution( domain, dofManager, localSolution, scalingFactor );
  bool const validWellSolution      = m_wellSolver->CheckSystemSolution( domain, dofManager, localSolution, scalingFactor );

  return ( validReservoirSolution && validWellSolution );
}

void ReservoirSolverBase::ApplySystemSolution( DofManager const & dofManager,
                                               arrayView1d< real64 const > const & localSolution,
                                               real64 const scalingFactor,
                                               DomainPartition & domain )
{
  // update the reservoir variables
  m_flowSolver->ApplySystemSolution( dofManager, localSolution, scalingFactor, domain );
  // update the well variables
  m_wellSolver->ApplySystemSolution( dofManager, localSolution, scalingFactor, domain );
}

void ReservoirSolverBase::ResetStateToBeginningOfStep( DomainPartition & domain )
{
  // reset reservoir variables
  m_flowSolver->ResetStateToBeginningOfStep( domain );
  // reset well variables
  m_wellSolver->ResetStateToBeginningOfStep( domain );
}

void ReservoirSolverBase::ImplicitStepComplete( real64 const & time_n,
                                                real64 const & dt,
                                                DomainPartition & domain )
{
  m_flowSolver->ImplicitStepComplete( time_n, dt, domain );
  m_wellSolver->ImplicitStepComplete( time_n, dt, domain );
}

void ReservoirSolverBase::ResetViews( DomainPartition * const GEOSX_UNUSED_PARAM( domain ) )
{}

real64 ReservoirSolverBase::ScalingForSystemSolution( DomainPartition const & domain,
                                                      DofManager const & dofManager,
                                                      arrayView1d< real64 const > const & localSolution )
{
  real64 const flowScalingFactor = m_flowSolver->ScalingForSystemSolution( domain, dofManager, localSolution );
  real64 const wellScalingFactor = m_wellSolver->ScalingForSystemSolution( domain, dofManager, localSolution );

<<<<<<< HEAD
  GEOSX_LOG_LEVEL_RANK_0( 1, "Scaling factor for the reservoir: " << flowScalingFactor
                                                                  << "; for the well(s): " << wellScalingFactor );

  return LvArray::min( flowScalingFactor, wellScalingFactor );
=======
  GEOSX_LOG_LEVEL_RANK_0( 2, "Scaling factor for the reservoir: " << flowScalingFactor
                                                                  << "; for the well(s): " << wellScalingFactor );

  return LvArray::math::min( flowScalingFactor, wellScalingFactor );
>>>>>>> e0c973b9
}


} /* namespace geosx */<|MERGE_RESOLUTION|>--- conflicted
+++ resolved
@@ -398,17 +398,10 @@
   real64 const flowScalingFactor = m_flowSolver->ScalingForSystemSolution( domain, dofManager, localSolution );
   real64 const wellScalingFactor = m_wellSolver->ScalingForSystemSolution( domain, dofManager, localSolution );
 
-<<<<<<< HEAD
   GEOSX_LOG_LEVEL_RANK_0( 1, "Scaling factor for the reservoir: " << flowScalingFactor
                                                                   << "; for the well(s): " << wellScalingFactor );
 
-  return LvArray::min( flowScalingFactor, wellScalingFactor );
-=======
-  GEOSX_LOG_LEVEL_RANK_0( 2, "Scaling factor for the reservoir: " << flowScalingFactor
-                                                                  << "; for the well(s): " << wellScalingFactor );
-
   return LvArray::math::min( flowScalingFactor, wellScalingFactor );
->>>>>>> e0c973b9
 }
 
 

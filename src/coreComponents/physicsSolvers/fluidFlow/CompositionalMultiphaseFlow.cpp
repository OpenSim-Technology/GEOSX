/*
 * ------------------------------------------------------------------------------------------------------------
 * SPDX-License-Identifier: LGPL-2.1-only
 *
 * Copyright (c) 2018-2019 Lawrence Livermore National Security LLC
 * Copyright (c) 2018-2019 The Board of Trustees of the Leland Stanford Junior University
 * Copyright (c) 2018-2019 Total, S.A
 * Copyright (c) 2019-     GEOSX Contributors
 * All right reserved
 *
 * See top level LICENSE, COPYRIGHT, CONTRIBUTORS, NOTICE, and ACKNOWLEDGEMENTS files for details.
 * ------------------------------------------------------------------------------------------------------------
 */

/**
 * @file CompositionalMultiphaseFlow.cpp
 */

#include "CompositionalMultiphaseFlow.hpp"

#include "common/DataTypes.hpp"
#include "common/TimingMacros.hpp"
#include "constitutive/ConstitutiveManager.hpp"
#include "constitutive/capillaryPressure/capillaryPressureSelector.hpp"
#include "constitutive/fluid/multiFluidSelector.hpp"
#include "constitutive/relativePermeability/relativePermeabilitySelector.hpp"
#include "dataRepository/Group.hpp"
#include "finiteVolume/FiniteVolumeManager.hpp"
#include "finiteVolume/FluxApproximationBase.hpp"
#include "managers/FieldSpecification/FieldSpecificationManager.hpp"
#include "managers/DomainPartition.hpp"
#include "managers/NumericalMethodsManager.hpp"
#include "mpiCommunications/CommunicationTools.hpp"
#include "mpiCommunications/MpiWrapper.hpp"
#include "physicsSolvers/fluidFlow/CompositionalMultiphaseFlowKernels.hpp"

namespace geosx
{

using namespace dataRepository;
using namespace constitutive;
using namespace CompositionalMultiphaseFlowKernels;

static constexpr real64 minDensForDivision = 1e-10;

CompositionalMultiphaseFlow::CompositionalMultiphaseFlow( const string & name,
                                                          Group * const parent )
  :
  FlowSolverBase( name, parent ),
  m_numPhases( 0 ),
  m_numComponents( 0 ),
  m_capPressureFlag( 0 ),
  m_maxCompFracChange( 1.0 ),
<<<<<<< HEAD
  m_minScalingFactor( 0.1 ),
=======
  m_minScalingFactor( 0.01 ),
>>>>>>> e0c973b9
  m_allowCompDensChopping( 1 )
{
//START_SPHINX_INCLUDE_00
  this->registerWrapper( viewKeyStruct::temperatureString, &m_temperature )->
    setInputFlag( InputFlags::REQUIRED )->
    setDescription( "Temperature" );

  this->registerWrapper( viewKeyStruct::useMassFlagString, &m_useMass )->
    setApplyDefaultValue( 0 )->
    setInputFlag( InputFlags::OPTIONAL )->
    setDescription( "Use mass formulation instead of molar" );

  this->registerWrapper( viewKeyStruct::relPermNamesString, &m_relPermModelNames )->
    setInputFlag( InputFlags::REQUIRED )->
    setSizedFromParent( 0 )->
    setDescription( "Name of the relative permeability constitutive model to use" );

  this->registerWrapper( viewKeyStruct::capPressureNamesString, &m_capPressureModelNames )->
    setSizedFromParent( 0 )->
    setInputFlag( InputFlags::OPTIONAL )->
    setDescription( "Name of the capillary pressure constitutive model to use" );

  this->registerWrapper( viewKeyStruct::maxCompFracChangeString, &m_maxCompFracChange )->
    setSizedFromParent( 0 )->
    setInputFlag( InputFlags::OPTIONAL )->
    setApplyDefaultValue( 1.0 )->
    setDescription( "Maximum (absolute) change in a component fraction between two Newton iterations" );

  this->registerWrapper( viewKeyStruct::allowLocalCompDensChoppingString, &m_allowCompDensChopping )->
    setSizedFromParent( 0 )->
    setInputFlag( InputFlags::OPTIONAL )->
    setApplyDefaultValue( 1 )->
    setDescription( "Flag indicating whether local (cell-wise) chopping of negative compositions is allowed" );

  m_linearSolverParameters.get().mgr.strategy = "CompositionalMultiphaseFlow";

}

void CompositionalMultiphaseFlow::PostProcessInput()
{
  FlowSolverBase::PostProcessInput();
  CheckModelNames( m_relPermModelNames, viewKeyStruct::relPermNamesString );
  m_capPressureFlag = CheckModelNames( m_capPressureModelNames, viewKeyStruct::capPressureNamesString, true );

  GEOSX_ERROR_IF_GT_MSG( m_maxCompFracChange, 1.0,
                         "The maximum absolute change in component fraction must smaller or equal to 1.0" );
  GEOSX_ERROR_IF_LT_MSG( m_maxCompFracChange, 0.0,
                         "The maximum absolute change in component fraction must larger or equal to 0.0" );
}

void CompositionalMultiphaseFlow::RegisterDataOnMesh( Group * const MeshBodies )
{
  FlowSolverBase::RegisterDataOnMesh( MeshBodies );

  for( auto & mesh : MeshBodies->GetSubGroups() )
  {
    MeshLevel & meshLevel = *Group::group_cast< MeshBody * >( mesh.second )->getMeshLevel( 0 );

    forTargetSubRegions( meshLevel, [&]( localIndex const, ElementSubRegionBase & elementSubRegion )
    {

      elementSubRegion.registerWrapper< array1d< real64 > >( viewKeyStruct::pressureString )->setPlotLevel( PlotLevel::LEVEL_0 );

      elementSubRegion.registerWrapper< array1d< real64 > >( viewKeyStruct::deltaPressureString )->
        setRestartFlags( RestartFlags::NO_WRITE );

      elementSubRegion.registerWrapper< array1d< real64 > >( viewKeyStruct::bcPressureString );

      elementSubRegion.registerWrapper< array2d< real64 > >( viewKeyStruct::globalCompDensityString )->setPlotLevel( PlotLevel::LEVEL_0 );

      elementSubRegion.registerWrapper< array2d< real64 > >( viewKeyStruct::deltaGlobalCompDensityString )->
        setRestartFlags( RestartFlags::NO_WRITE );

      elementSubRegion.registerWrapper< array2d< real64 > >( viewKeyStruct::globalCompFractionString )->setPlotLevel( PlotLevel::LEVEL_0 );

      elementSubRegion.registerWrapper< array3d< real64 > >( viewKeyStruct::dGlobalCompFraction_dGlobalCompDensityString )->
        setRestartFlags( RestartFlags::NO_WRITE );

      elementSubRegion.registerWrapper< array2d< real64 > >( viewKeyStruct::phaseVolumeFractionString )->setPlotLevel( PlotLevel::LEVEL_0 );

      elementSubRegion.registerWrapper< array2d< real64 > >( viewKeyStruct::dPhaseVolumeFraction_dPressureString )->
        setRestartFlags( RestartFlags::NO_WRITE );

      elementSubRegion.registerWrapper< array3d< real64 > >( viewKeyStruct::dPhaseVolumeFraction_dGlobalCompDensityString )->
        setRestartFlags( RestartFlags::NO_WRITE );

      elementSubRegion.registerWrapper< array2d< real64 > >( viewKeyStruct::phaseMobilityString )->setPlotLevel( PlotLevel::LEVEL_0 );

      elementSubRegion.registerWrapper< array2d< real64 > >( viewKeyStruct::dPhaseMobility_dPressureString )->
        setRestartFlags( RestartFlags::NO_WRITE );

      elementSubRegion.registerWrapper< array3d< real64 > >( viewKeyStruct::dPhaseMobility_dGlobalCompDensityString )->
        setRestartFlags( RestartFlags::NO_WRITE );

      elementSubRegion.registerWrapper< array2d< real64 > >( viewKeyStruct::phaseVolumeFractionOldString );
      elementSubRegion.registerWrapper< array2d< real64 > >( viewKeyStruct::phaseDensityOldString );
      elementSubRegion.registerWrapper< array3d< real64 > >( viewKeyStruct::phaseComponentFractionOldString );
      elementSubRegion.registerWrapper< array1d< real64 > >( viewKeyStruct::porosityOldString );
    } );
  }
}

namespace
{

template< typename MODEL1_TYPE, typename MODEL2_TYPE >
void CompareMultiphaseModels( MODEL1_TYPE const & lhs, MODEL2_TYPE const & rhs )
{
  GEOSX_ERROR_IF_NE_MSG( lhs.numFluidPhases(), rhs.numFluidPhases(),
                         "Mismatch in number of phases between constitutive models "
                         << lhs.getName() << " and " << rhs.getName() );

  for( localIndex ip = 0; ip < lhs.numFluidPhases(); ++ip )
  {
    GEOSX_ERROR_IF_NE_MSG( lhs.phaseNames()[ip], rhs.phaseNames()[ip],
                           "Mismatch in phase names between constitutive models "
                           << lhs.getName() << " and " << rhs.getName() );
  }
}

template< typename MODEL1_TYPE, typename MODEL2_TYPE >
void CompareMulticomponentModels( MODEL1_TYPE const & lhs, MODEL2_TYPE const & rhs )
{
  GEOSX_ERROR_IF_NE_MSG( lhs.numFluidComponents(), rhs.numFluidComponents(),
                         "Mismatch in number of components between constitutive models "
                         << lhs.getName() << " and " << rhs.getName() );

  for( localIndex ic = 0; ic < lhs.numFluidComponents(); ++ic )
  {
    GEOSX_ERROR_IF_NE_MSG( lhs.componentNames()[ic], rhs.componentNames()[ic],
                           "Mismatch in component names between constitutive models "
                           << lhs.getName() << " and " << rhs.getName() );
  }
}

}

void CompositionalMultiphaseFlow::ValidateConstitutiveModels( constitutive::ConstitutiveManager const & cm ) const
{
  MultiFluidBase const & fluid0 = *cm.GetConstitutiveRelation< MultiFluidBase >( m_fluidModelNames[0] );

  for( localIndex i = 1; i < m_fluidModelNames.size(); ++i )
  {
    MultiFluidBase const & fluid = *cm.GetConstitutiveRelation< MultiFluidBase >( m_fluidModelNames[i] );
    CompareMultiphaseModels( fluid, fluid0 );
    CompareMulticomponentModels( fluid, fluid0 );
  }

  RelativePermeabilityBase const & relPerm0 = *cm.GetConstitutiveRelation< RelativePermeabilityBase >( m_relPermModelNames[0] );
  CompareMultiphaseModels( relPerm0, fluid0 );

  for( localIndex i = 1; i < m_relPermModelNames.size(); ++i )
  {
    RelativePermeabilityBase const & relPerm = *cm.GetConstitutiveRelation< RelativePermeabilityBase >( m_relPermModelNames[i] );
    CompareMultiphaseModels( relPerm, relPerm0 );
  }

  if( m_capPressureFlag )
  {
    CapillaryPressureBase const & capPres0 = *cm.GetConstitutiveRelation< CapillaryPressureBase >( m_capPressureModelNames[0] );
    CompareMultiphaseModels( capPres0, fluid0 );

    for( localIndex i = 1; i < m_capPressureModelNames.size(); ++i )
    {
      CapillaryPressureBase const & capPres = *cm.GetConstitutiveRelation< CapillaryPressureBase >( m_capPressureModelNames[i] );
      CompareMultiphaseModels( capPres, capPres0 );
    }
  }
}


void CompositionalMultiphaseFlow::InitializePreSubGroups( Group * const rootGroup )
{
  FlowSolverBase::InitializePreSubGroups( rootGroup );

  DomainPartition * const domain = rootGroup->GetGroup< DomainPartition >( keys::domain );
  ConstitutiveManager const & cm = *domain->getConstitutiveManager();

  // 1. Set key dimensions of the problem
  MultiFluidBase const & fluid0 = *cm.GetConstitutiveRelation< MultiFluidBase >( m_fluidModelNames[0] );
  m_numPhases     = fluid0.numFluidPhases();
  m_numComponents = fluid0.numFluidComponents();
  m_numDofPerCell = m_numComponents + 1;

  // 2. Validate various models against each other (must have same phases and components)
  ValidateConstitutiveModels( cm );

  // 3. Resize all fields as necessary, validate constitutive models in regions
  for( auto & mesh : domain->getMeshBodies()->GetSubGroups() )
  {
    MeshLevel & meshLevel = *Group::group_cast< MeshBody * >( mesh.second )->getMeshLevel( 0 );
    ResizeFields( meshLevel );

    ValidateModelMapping< MultiFluidBase >( *meshLevel.getElemManager(), m_fluidModelNames );
    ValidateModelMapping< RelativePermeabilityBase >( *meshLevel.getElemManager(), m_relPermModelNames );
    if( m_capPressureFlag )
    {
      ValidateModelMapping< CapillaryPressureBase >( *meshLevel.getElemManager(), m_capPressureModelNames );
    }
  }
}

void CompositionalMultiphaseFlow::ResizeFields( MeshLevel & meshLevel ) const
{
  localIndex const NC = m_numComponents;
  localIndex const NP = m_numPhases;

  forTargetSubRegions( meshLevel, [&]( localIndex const, ElementSubRegionBase & subRegion )
  {
    subRegion.getReference< array2d< real64 > >( viewKeyStruct::globalCompDensityString ).resizeDimension< 1 >( NC );
    subRegion.getReference< array2d< real64 > >( viewKeyStruct::deltaGlobalCompDensityString ).resizeDimension< 1 >( NC );

    subRegion.getReference< array2d< real64 > >( viewKeyStruct::globalCompFractionString ).resizeDimension< 1 >( NC );
    subRegion.getReference< array3d< real64 > >( viewKeyStruct::dGlobalCompFraction_dGlobalCompDensityString ).resizeDimension< 1, 2 >( NC, NC );

    subRegion.getReference< array2d< real64 > >( viewKeyStruct::phaseVolumeFractionString ).resizeDimension< 1 >( NP );
    subRegion.getReference< array2d< real64 > >( viewKeyStruct::dPhaseVolumeFraction_dPressureString ).resizeDimension< 1 >( NP );
    subRegion.getReference< array3d< real64 > >( viewKeyStruct::dPhaseVolumeFraction_dGlobalCompDensityString ).resizeDimension< 1, 2 >( NP, NC );

    subRegion.getReference< array2d< real64 > >( viewKeyStruct::phaseMobilityString ).resizeDimension< 1 >( NP );
    subRegion.getReference< array2d< real64 > >( viewKeyStruct::dPhaseMobility_dPressureString ).resizeDimension< 1 >( NP );
    subRegion.getReference< array3d< real64 > >( viewKeyStruct::dPhaseMobility_dGlobalCompDensityString ).resizeDimension< 1, 2 >( NP, NC );

    subRegion.getReference< array2d< real64 > >( viewKeyStruct::phaseVolumeFractionOldString ).resizeDimension< 1 >( NP );
    subRegion.getReference< array2d< real64 > >( viewKeyStruct::phaseDensityOldString ).resizeDimension< 1 >( NP );
    subRegion.getReference< array3d< real64 > >( viewKeyStruct::phaseComponentFractionOldString ).resizeDimension< 1, 2 >( NP, NC );
  } );
}

void CompositionalMultiphaseFlow::UpdateComponentFraction( Group & dataGroup ) const
{
  GEOSX_MARK_FUNCTION;

  // outputs

  arrayView2d< real64 > const & compFrac =
    dataGroup.getReference< array2d< real64 > >( viewKeyStruct::globalCompFractionString );

  arrayView3d< real64 > const & dCompFrac_dCompDens =
    dataGroup.getReference< array3d< real64 > >( viewKeyStruct::dGlobalCompFraction_dGlobalCompDensityString );

  // inputs

  arrayView2d< real64 const > const & compDens =
    dataGroup.getReference< array2d< real64 > >( viewKeyStruct::globalCompDensityString );

  arrayView2d< real64 const > const & dCompDens =
    dataGroup.getReference< array2d< real64 > >( viewKeyStruct::deltaGlobalCompDensityString );

  KernelLaunchSelector1< ComponentFractionKernel >( m_numComponents,
                                                    dataGroup.size(),
                                                    compDens,
                                                    dCompDens,
                                                    compFrac,
                                                    dCompFrac_dCompDens );
}

void CompositionalMultiphaseFlow::UpdatePhaseVolumeFraction( Group & dataGroup,
                                                             localIndex const targetIndex ) const
{
  GEOSX_MARK_FUNCTION;

  // outputs

  arrayView2d< real64 > const & phaseVolFrac =
    dataGroup.getReference< array2d< real64 > >( viewKeyStruct::phaseVolumeFractionString );

  arrayView2d< real64 > const & dPhaseVolFrac_dPres =
    dataGroup.getReference< array2d< real64 > >( viewKeyStruct::dPhaseVolumeFraction_dPressureString );

  arrayView3d< real64 > const & dPhaseVolFrac_dComp =
    dataGroup.getReference< array3d< real64 > >( viewKeyStruct::dPhaseVolumeFraction_dGlobalCompDensityString );

  // inputs

  arrayView3d< real64 const > const & dCompFrac_dCompDens =
    dataGroup.getReference< array3d< real64 > >( viewKeyStruct::dGlobalCompFraction_dGlobalCompDensityString );

  arrayView2d< real64 const > const & compDens =
    dataGroup.getReference< array2d< real64 > >( viewKeyStruct::globalCompDensityString );

  arrayView2d< real64 const > const & dCompDens =
    dataGroup.getReference< array2d< real64 > >( viewKeyStruct::deltaGlobalCompDensityString );

  MultiFluidBase const & fluid = GetConstitutiveModel< MultiFluidBase >( dataGroup, m_fluidModelNames[targetIndex] );

  arrayView3d< real64 const > const & phaseFrac = fluid.phaseFraction();
  arrayView3d< real64 const > const & dPhaseFrac_dPres = fluid.dPhaseFraction_dPressure();
  arrayView4d< real64 const > const & dPhaseFrac_dComp = fluid.dPhaseFraction_dGlobalCompFraction();

  arrayView3d< real64 const > const & phaseDens = fluid.phaseDensity();
  arrayView3d< real64 const > const & dPhaseDens_dPres = fluid.dPhaseDensity_dPressure();
  arrayView4d< real64 const > const & dPhaseDens_dComp = fluid.dPhaseDensity_dGlobalCompFraction();

  KernelLaunchSelector2< PhaseVolumeFractionKernel >( m_numComponents, m_numPhases,
                                                      dataGroup.size(),
                                                      compDens,
                                                      dCompDens,
                                                      dCompFrac_dCompDens,
                                                      phaseDens,
                                                      dPhaseDens_dPres,
                                                      dPhaseDens_dComp,
                                                      phaseFrac,
                                                      dPhaseFrac_dPres,
                                                      dPhaseFrac_dComp,
                                                      phaseVolFrac,
                                                      dPhaseVolFrac_dPres,
                                                      dPhaseVolFrac_dComp );
}

void CompositionalMultiphaseFlow::UpdatePhaseMobility( Group & dataGroup, localIndex const targetIndex ) const
{
  GEOSX_MARK_FUNCTION;

  // outputs

  arrayView2d< real64 > const & phaseMob =
    dataGroup.getReference< array2d< real64 > >( viewKeyStruct::phaseMobilityString );

  arrayView2d< real64 > const & dPhaseMob_dPres =
    dataGroup.getReference< array2d< real64 > >( viewKeyStruct::dPhaseMobility_dPressureString );

  arrayView3d< real64 > const & dPhaseMob_dComp =
    dataGroup.getReference< array3d< real64 > >( viewKeyStruct::dPhaseMobility_dGlobalCompDensityString );

  // inputs

  arrayView2d< real64 const > const & dPhaseVolFrac_dPres =
    dataGroup.getReference< array2d< real64 > >( viewKeyStruct::dPhaseVolumeFraction_dPressureString );

  arrayView3d< real64 const > const & dPhaseVolFrac_dComp =
    dataGroup.getReference< array3d< real64 > >( viewKeyStruct::dPhaseVolumeFraction_dGlobalCompDensityString );

  arrayView3d< real64 const > const & dCompFrac_dCompDens =
    dataGroup.getReference< array3d< real64 > >( viewKeyStruct::dGlobalCompFraction_dGlobalCompDensityString );

  MultiFluidBase const & fluid = GetConstitutiveModel< MultiFluidBase >( dataGroup, m_fluidModelNames[targetIndex] );

  arrayView3d< real64 const > const & phaseDens = fluid.phaseDensity();
  arrayView3d< real64 const > const & dPhaseDens_dPres = fluid.dPhaseDensity_dPressure();
  arrayView4d< real64 const > const & dPhaseDens_dComp = fluid.dPhaseDensity_dGlobalCompFraction();

  arrayView3d< real64 const > const & phaseVisc = fluid.phaseViscosity();
  arrayView3d< real64 const > const & dPhaseVisc_dPres = fluid.dPhaseViscosity_dPressure();
  arrayView4d< real64 const > const & dPhaseVisc_dComp = fluid.dPhaseViscosity_dGlobalCompFraction();

  RelativePermeabilityBase const & relperm = GetConstitutiveModel< RelativePermeabilityBase >( dataGroup, m_relPermModelNames[targetIndex] );

  arrayView3d< real64 const > const & phaseRelPerm = relperm.phaseRelPerm();
  arrayView4d< real64 const > const & dPhaseRelPerm_dPhaseVolFrac = relperm.dPhaseRelPerm_dPhaseVolFraction();

  KernelLaunchSelector2< PhaseMobilityKernel >( m_numComponents, m_numPhases,
                                                dataGroup.size(),
                                                dCompFrac_dCompDens,
                                                phaseDens,
                                                dPhaseDens_dPres,
                                                dPhaseDens_dComp,
                                                phaseVisc,
                                                dPhaseVisc_dPres,
                                                dPhaseVisc_dComp,
                                                phaseRelPerm,
                                                dPhaseRelPerm_dPhaseVolFrac,
                                                dPhaseVolFrac_dPres,
                                                dPhaseVolFrac_dComp,
                                                phaseMob,
                                                dPhaseMob_dPres,
                                                dPhaseMob_dComp );
}

void CompositionalMultiphaseFlow::UpdateFluidModel( Group & dataGroup, localIndex const targetIndex ) const
{
  GEOSX_MARK_FUNCTION;

  arrayView1d< real64 const > const pres = dataGroup.getReference< array1d< real64 > >( viewKeyStruct::pressureString );
  arrayView1d< real64 const > const dPres = dataGroup.getReference< array1d< real64 > >( viewKeyStruct::deltaPressureString );
  arrayView2d< real64 const > const compFrac = dataGroup.getReference< array2d< real64 > >( viewKeyStruct::globalCompFractionString );

  MultiFluidBase & fluid = GetConstitutiveModel< MultiFluidBase >( dataGroup, m_fluidModelNames[targetIndex] );

  constitutive::constitutiveUpdatePassThru( fluid, [&] ( auto & castedFluid )
  {
    typename TYPEOFREF( castedFluid ) ::KernelWrapper fluidWrapper = castedFluid.createKernelWrapper();

    // MultiFluid models are not thread-safe or device-capable yet
    FluidUpdateKernel::Launch< serialPolicy >( dataGroup.size(),
                                               fluidWrapper,
                                               pres,
                                               dPres,
                                               m_temperature,
                                               compFrac );
  } );
}

void CompositionalMultiphaseFlow::UpdateSolidModel( Group & dataGroup, localIndex const targetIndex ) const
{
  GEOSX_MARK_FUNCTION;

  ConstitutiveBase & solid = GetConstitutiveModel< ConstitutiveBase >( dataGroup, m_solidModelNames[targetIndex] );

  arrayView1d< real64 const > const & pres  = dataGroup.getReference< array1d< real64 > >( viewKeyStruct::pressureString );
  arrayView1d< real64 const > const & dPres = dataGroup.getReference< array1d< real64 > >( viewKeyStruct::deltaPressureString );

  solid.StateUpdateBatchPressure( pres, dPres );
}

void CompositionalMultiphaseFlow::UpdateRelPermModel( Group & dataGroup, localIndex const targetIndex ) const
{
  GEOSX_MARK_FUNCTION;

  arrayView2d< real64 const > const & phaseVolFrac =
    dataGroup.getReference< array2d< real64 > >( viewKeyStruct::phaseVolumeFractionString );

  RelativePermeabilityBase & relPerm =
    GetConstitutiveModel< RelativePermeabilityBase >( dataGroup, m_relPermModelNames[targetIndex] );

  constitutive::constitutiveUpdatePassThru( relPerm, [&] ( auto & castedRelPerm )
  {
    typename TYPEOFREF( castedRelPerm ) ::KernelWrapper relPermWrapper = castedRelPerm.createKernelWrapper();

    RelativePermeabilityUpdateKernel::Launch< parallelDevicePolicy<> >( dataGroup.size(),
                                                                        relPermWrapper,
                                                                        phaseVolFrac );
  } );
}

void CompositionalMultiphaseFlow::UpdateCapPressureModel( Group & dataGroup, localIndex const targetIndex ) const
{
  if( m_capPressureFlag )
  {
    arrayView2d< real64 const > const & phaseVolFrac =
      dataGroup.getReference< array2d< real64 > >( viewKeyStruct::phaseVolumeFractionString );

    CapillaryPressureBase & capPressure =
      GetConstitutiveModel< CapillaryPressureBase >( dataGroup, m_capPressureModelNames[targetIndex] );

    constitutive::constitutiveUpdatePassThru( capPressure, [&] ( auto & castedCapPres )
    {
      typename TYPEOFREF( castedCapPres ) ::KernelWrapper capPresWrapper = castedCapPres.createKernelWrapper();

      CapillaryPressureUpdateKernel::Launch< parallelDevicePolicy<> >( dataGroup.size(),
                                                                       capPresWrapper,
                                                                       phaseVolFrac );
    } );
  }
}

void CompositionalMultiphaseFlow::UpdateState( Group & dataGroup, localIndex const targetIndex ) const
{
  GEOSX_MARK_FUNCTION;

  UpdateComponentFraction( dataGroup );
  UpdateFluidModel( dataGroup, targetIndex );
  UpdatePhaseVolumeFraction( dataGroup, targetIndex );
  UpdateSolidModel( dataGroup, targetIndex );
  UpdateRelPermModel( dataGroup, targetIndex );
  UpdatePhaseMobility( dataGroup, targetIndex );
  UpdateCapPressureModel( dataGroup, targetIndex );
}

void CompositionalMultiphaseFlow::InitializeFluidState( MeshLevel & mesh ) const
{
  GEOSX_MARK_FUNCTION;

  localIndex const NC = m_numComponents;

  forTargetSubRegions( mesh, [&]( localIndex const targetIndex, ElementSubRegionBase & subRegion )
  {
    // 1. Assume global component fractions have been prescribed.
    // Initialize constitutive state to get fluid density.
    UpdateFluidModel( subRegion, targetIndex );

    // 2. Back-calculate global component densities from fractions and total fluid density
    // in order to initialize the primary solution variables
    MultiFluidBase const & fluid = GetConstitutiveModel< MultiFluidBase >( subRegion, fluidModelNames()[targetIndex] );
    arrayView2d< real64 const > const & totalDens = fluid.totalDensity();

    arrayView2d< real64 const > const & compFrac =
      subRegion.getReference< array2d< real64 > >( viewKeyStruct::globalCompFractionString );
    arrayView2d< real64 > const &
    compDens = subRegion.getReference< array2d< real64 > >( viewKeyStruct::globalCompDensityString );

    forAll< parallelDevicePolicy<> >( subRegion.size(), [=] GEOSX_HOST_DEVICE ( localIndex const ei )
    {
      for( localIndex ic = 0; ic < NC; ++ic )
      {
        compDens[ei][ic] = totalDens[ei][0] * compFrac[ei][ic];
      }
    } );

    // 3. Update dependent state quantities
    UpdatePhaseVolumeFraction( subRegion, targetIndex );
    UpdateSolidModel( subRegion, targetIndex );
    UpdateRelPermModel( subRegion, targetIndex );
    UpdatePhaseMobility( subRegion, targetIndex );
    UpdateCapPressureModel( subRegion, targetIndex );
  } );
}

void CompositionalMultiphaseFlow::InitializePostInitialConditions_PreSubGroups( Group * const rootGroup )
{
  GEOSX_MARK_FUNCTION;

  FlowSolverBase::InitializePostInitialConditions_PreSubGroups( rootGroup );

  DomainPartition & domain = *rootGroup->GetGroup< DomainPartition >( keys::domain );

  MeshLevel & mesh = *domain.getMeshBody( 0 )->getMeshLevel( 0 );

  std::map< string, string_array > fieldNames;
  fieldNames["elems"].emplace_back( string( viewKeyStruct::pressureString ) );
  fieldNames["elems"].emplace_back( string( viewKeyStruct::globalCompDensityString ) );

  CommunicationTools::SynchronizeFields( fieldNames, &mesh, domain.getNeighbors() );

  // set mass fraction flag on fluid models
  forTargetSubRegions( mesh, [&]( localIndex const targetIndex, ElementSubRegionBase & subRegion )
  {
    MultiFluidBase & fluid = GetConstitutiveModel< MultiFluidBase >( subRegion, m_fluidModelNames[targetIndex] );
    fluid.setMassFlag( m_useMass );
  } );

  // Initialize primary variables from applied initial conditions
  InitializeFluidState( mesh );
}

real64 CompositionalMultiphaseFlow::SolverStep( real64 const & time_n,
                                                real64 const & dt,
                                                integer const cycleNumber,
                                                DomainPartition & domain )
{
  GEOSX_MARK_FUNCTION;

  real64 dt_return;

  SetupSystem( domain, m_dofManager, m_localMatrix, m_localRhs, m_localSolution );

  ImplicitStepSetup( time_n, dt, domain );

  // currently the only method is implicit time integration
  dt_return = NonlinearImplicitStep( time_n, dt, cycleNumber, domain );

  // final step for completion of timestep. typically secondary variable updates and cleanup.
  ImplicitStepComplete( time_n, dt_return, domain );

  return dt_return;
}

void CompositionalMultiphaseFlow::BackupFields( MeshLevel & mesh ) const
{
  // backup some fields used in time derivative approximation
  forTargetSubRegions( mesh, [&]( localIndex const targetIndex, ElementSubRegionBase & subRegion )
  {
    arrayView1d< integer const > const & elemGhostRank = subRegion.ghostRank();
    arrayView1d< real64 const > const & poroRef =
      subRegion.getReference< array1d< real64 > >( viewKeyStruct::referencePorosityString );
    arrayView2d< real64 const > const & phaseVolFrac =
      subRegion.getReference< array2d< real64 > >( viewKeyStruct::phaseVolumeFractionString );

    MultiFluidBase const & fluid = GetConstitutiveModel< MultiFluidBase >( subRegion, fluidModelNames()[targetIndex] );
    arrayView3d< real64 const > const & phaseDens = fluid.phaseDensity();
    arrayView4d< real64 const > const & phaseCompFrac = fluid.phaseCompFraction();

    ConstitutiveBase const & solid = GetConstitutiveModel( subRegion, solidModelNames()[targetIndex] );
    arrayView2d< real64 const > const & pvMult =
      solid.getReference< array2d< real64 > >( ConstitutiveBase::viewKeyStruct::poreVolumeMultiplierString );

    arrayView2d< real64 > const & phaseDensOld =
      subRegion.getReference< array2d< real64 > >( viewKeyStruct::phaseDensityOldString );
    arrayView2d< real64 > const & phaseVolFracOld =
      subRegion.getReference< array2d< real64 > >( viewKeyStruct::phaseVolumeFractionOldString );
    arrayView3d< real64 > const & phaseCompFracOld =
      subRegion.getReference< array3d< real64 > >( viewKeyStruct::phaseComponentFractionOldString );
    arrayView1d< real64 > const & poroOld =
      subRegion.getReference< array1d< real64 > >( viewKeyStruct::porosityOldString );

    localIndex const NC = m_numComponents;
    localIndex const NP = m_numPhases;

    forAll< parallelDevicePolicy<> >( subRegion.size(), [=] GEOSX_HOST_DEVICE ( localIndex const ei )
    {
      if( elemGhostRank[ei] >= 0 )
        return;

      for( localIndex ip = 0; ip < NP; ++ip )
      {
        phaseDensOld[ei][ip] = phaseDens[ei][0][ip];
        phaseVolFracOld[ei][ip] = phaseVolFrac[ei][ip];

        for( localIndex ic = 0; ic < NC; ++ic )
        {
          phaseCompFracOld[ei][ip][ic] = phaseCompFrac[ei][0][ip][ic];
        }
      }
      poroOld[ei] = poroRef[ei] * pvMult[ei][0];
    } );
  } );
}

void
CompositionalMultiphaseFlow::ImplicitStepSetup( real64 const & GEOSX_UNUSED_PARAM( time_n ),
                                                real64 const & GEOSX_UNUSED_PARAM( dt ),
                                                DomainPartition & domain )
{
  MeshLevel & mesh = *domain.getMeshBody( 0 )->getMeshLevel( 0 );

  // bind the stored views to the current domain
  ResetViews( mesh );

  // set deltas to zero and recompute dependent quantities
  ResetStateToBeginningOfStep( domain );

  // backup fields used in time derivative approximation
  BackupFields( mesh );
}

void CompositionalMultiphaseFlow::SetupDofs( DomainPartition const & domain,
                                             DofManager & dofManager ) const
{
  dofManager.addField( viewKeyStruct::dofFieldString,
                       DofManager::Location::Elem,
                       m_numDofPerCell,
                       targetRegionNames() );

  NumericalMethodsManager const & numericalMethodManager = domain.getNumericalMethodManager();
  FiniteVolumeManager const & fvManager = numericalMethodManager.getFiniteVolumeManager();
  FluxApproximationBase const & fluxApprox = fvManager.getFluxApproximation( m_discretizationName );

  dofManager.addCoupling( viewKeyStruct::dofFieldString, fluxApprox );
}

void CompositionalMultiphaseFlow::AssembleSystem( real64 const GEOSX_UNUSED_PARAM( time_n ),
                                                  real64 const dt,
                                                  DomainPartition & domain,
                                                  DofManager const & dofManager,
                                                  CRSMatrixView< real64, globalIndex const > const & localMatrix,
                                                  arrayView1d< real64 > const & localRhs )
{
  GEOSX_MARK_FUNCTION;

  AssembleAccumulationTerms( domain,
                             dofManager,
                             localMatrix,
                             localRhs );

  AssembleFluxTerms( dt,
                     domain,
                     dofManager,
                     localMatrix,
                     localRhs );

  AssembleVolumeBalanceTerms( domain,
                              dofManager,
                              localMatrix,
                              localRhs );
}

void CompositionalMultiphaseFlow::AssembleAccumulationTerms( DomainPartition const & domain,
                                                             DofManager const & dofManager,
                                                             CRSMatrixView< real64, globalIndex const > const & localMatrix,
                                                             arrayView1d< real64 > const & localRhs ) const
{
  GEOSX_MARK_FUNCTION;

  MeshLevel const & mesh = *domain.getMeshBody( 0 )->getMeshLevel( 0 );

  string const dofKey = dofManager.getKey( viewKeyStruct::dofFieldString );

  forTargetSubRegions( mesh, [&]( localIndex const targetIndex, ElementSubRegionBase const & subRegion )
  {
    arrayView1d< globalIndex const > const & dofNumber = subRegion.getReference< array1d< globalIndex > >( dofKey );
    arrayView1d< integer const > const & elemGhostRank = subRegion.ghostRank();

    arrayView1d< real64 const > const & volume = subRegion.getElementVolume();
    arrayView1d< real64 const > const & porosityRef =
      subRegion.getReference< array1d< real64 > >( viewKeyStruct::referencePorosityString );

    arrayView2d< real64 const > const & phaseVolFrac =
      subRegion.getReference< array2d< real64 > >( viewKeyStruct::phaseVolumeFractionString );
    arrayView2d< real64 const > const & dPhaseVolFrac_dPres =
      subRegion.getReference< array2d< real64 > >( viewKeyStruct::dPhaseVolumeFraction_dPressureString );
    arrayView3d< real64 const > const & dPhaseVolFrac_dCompDens =
      subRegion.getReference< array3d< real64 > >( viewKeyStruct::dPhaseVolumeFraction_dGlobalCompDensityString );
    arrayView3d< real64 const > const & dCompFrac_dCompDens =
      subRegion.getReference< array3d< real64 > >( viewKeyStruct::dGlobalCompFraction_dGlobalCompDensityString );

    arrayView1d< real64 const > const & porosityOld =
      subRegion.getReference< array1d< real64 > >( viewKeyStruct::porosityOldString );
    arrayView2d< real64 const > const & phaseVolFracOld =
      subRegion.getReference< array2d< real64 > >( viewKeyStruct::phaseVolumeFractionOldString );
    arrayView2d< real64 const > const & phaseDensOld =
      subRegion.getReference< array2d< real64 > >( viewKeyStruct::phaseDensityOldString );
    arrayView3d< real64 const > const & phaseCompFracOld =
      subRegion.getReference< array3d< real64 > >( viewKeyStruct::phaseComponentFractionOldString );

    ConstitutiveBase const & solid = GetConstitutiveModel( subRegion, solidModelNames()[targetIndex] );
    arrayView2d< real64 const > const & pvMult =
      solid.getReference< array2d< real64 > >( ConstitutiveBase::viewKeyStruct::poreVolumeMultiplierString );
    arrayView2d< real64 const > const & dPvMult_dPres =
      solid.getReference< array2d< real64 > >( ConstitutiveBase::viewKeyStruct::dPVMult_dPresString );

    MultiFluidBase const & fluid = GetConstitutiveModel< MultiFluidBase >( subRegion, fluidModelNames()[targetIndex] );
    arrayView3d< real64 const > const & phaseDens = fluid.phaseDensity();
    arrayView3d< real64 const > const & dPhaseDens_dPres = fluid.dPhaseDensity_dPressure();
    arrayView4d< real64 const > const & dPhaseDens_dComp = fluid.dPhaseDensity_dGlobalCompFraction();
    arrayView4d< real64 const > const & phaseCompFrac = fluid.phaseCompFraction();
    arrayView4d< real64 const > const & dPhaseCompFrac_dPres = fluid.dPhaseCompFraction_dPressure();
    arrayView5d< real64 const > const & dPhaseCompFrac_dComp = fluid.dPhaseCompFraction_dGlobalCompFraction();

    KernelLaunchSelector1< AccumulationKernel >( m_numComponents,
                                                 m_numPhases,
                                                 subRegion.size(),
                                                 dofManager.rankOffset(),
                                                 dofNumber,
                                                 elemGhostRank,
                                                 volume,
                                                 porosityOld,
                                                 porosityRef,
                                                 pvMult,
                                                 dPvMult_dPres,
                                                 dCompFrac_dCompDens,
                                                 phaseVolFracOld,
                                                 phaseVolFrac,
                                                 dPhaseVolFrac_dPres,
                                                 dPhaseVolFrac_dCompDens,
                                                 phaseDensOld,
                                                 phaseDens,
                                                 dPhaseDens_dPres,
                                                 dPhaseDens_dComp,
                                                 phaseCompFracOld,
                                                 phaseCompFrac,
                                                 dPhaseCompFrac_dPres,
                                                 dPhaseCompFrac_dComp,
                                                 localMatrix,
                                                 localRhs );
  } );
}

void CompositionalMultiphaseFlow::AssembleFluxTerms( real64 const dt,
                                                     DomainPartition const & domain,
                                                     DofManager const & dofManager,
                                                     CRSMatrixView< real64, globalIndex const > const & localMatrix,
                                                     arrayView1d< real64 > const & localRhs ) const
{
  GEOSX_MARK_FUNCTION;

  MeshLevel const & mesh = *domain.getMeshBody( 0 )->getMeshLevel( 0 );

  /*
   * Force phase compositions to be moved to device.
   *
   * An issue with ElementViewAccessors is that if the outer arrays are already on device,
   * but an inner array gets touched and updated on host, capturing outer arrays in a device kernel
   * DOES NOT call move() on the inner array (see implementation of NewChaiBuffer::moveNested()).
   * Here we force the move by launching a dummy kernel.
   *
   * This is not a problem in normal solver execution, as these arrays get moved by AccumulationKernel.
   * But it fails unit tests, which test flux assembly separately.
   *
   * TODO: See if this can be fixed in NewChaiBuffer (I have not found a way - Sergey).
   *       Alternatively, stop using ElementViewAccessors altogether and just roll with
   *       accessors' outer arrays being moved on every jacobian assembly (maybe disable output).
   *       Or stop testing through the solver interface and test separate kernels instead.
   *       Finally, the problem should go away when fluid updates are executed on device.
   */
  forTargetSubRegions( mesh, [&]( localIndex const targetIndex, ElementSubRegionBase const & subRegion )
  {
    MultiFluidBase const & fluid = GetConstitutiveModel< MultiFluidBase >( subRegion, fluidModelNames()[targetIndex] );
    arrayView4d< real64 const > const & phaseCompFrac = fluid.phaseCompFraction();
    arrayView4d< real64 const > const & dPhaseCompFrac_dPres = fluid.dPhaseCompFraction_dPressure();
    arrayView5d< real64 const > const & dPhaseCompFrac_dComp = fluid.dPhaseCompFraction_dGlobalCompFraction();

    forAll< parallelDevicePolicy<> >( subRegion.size(),
                                      [phaseCompFrac, dPhaseCompFrac_dPres, dPhaseCompFrac_dComp]
                                      GEOSX_HOST_DEVICE ( localIndex const )
    {
      GEOSX_UNUSED_VAR( phaseCompFrac )
      GEOSX_UNUSED_VAR( dPhaseCompFrac_dPres )
      GEOSX_UNUSED_VAR( dPhaseCompFrac_dComp )
    } );
  } );

  NumericalMethodsManager const & numericalMethodManager = domain.getNumericalMethodManager();
  FiniteVolumeManager const & fvManager = numericalMethodManager.getFiniteVolumeManager();
  FluxApproximationBase const & fluxApprox = fvManager.getFluxApproximation( m_discretizationName );

  string const & dofKey = dofManager.getKey( viewKeyStruct::dofFieldString );
  ElementRegionManager::ElementViewAccessor< arrayView1d< globalIndex const > >
  elemDofNumber = mesh.getElemManager()->ConstructArrayViewAccessor< globalIndex, 1 >( dofKey );
  elemDofNumber.setName( getName() + "/accessors/" + dofKey );

  fluxApprox.forAllStencils( mesh, [&] ( auto const & stencil )
  {
    KernelLaunchSelector1< FluxKernel >( m_numComponents,
                                         m_numPhases,
                                         stencil,
                                         dofManager.rankOffset(),
                                         elemDofNumber.toViewConst(),
                                         m_elemGhostRank.toViewConst(),
                                         m_pressure.toViewConst(),
                                         m_deltaPressure.toViewConst(),
                                         m_gravCoef.toViewConst(),
                                         m_phaseMob.toViewConst(),
                                         m_dPhaseMob_dPres.toViewConst(),
                                         m_dPhaseMob_dCompDens.toViewConst(),
                                         m_dPhaseVolFrac_dPres.toViewConst(),
                                         m_dPhaseVolFrac_dCompDens.toViewConst(),
                                         m_dCompFrac_dCompDens.toViewConst(),
                                         m_phaseDens.toViewConst(),
                                         m_dPhaseDens_dPres.toViewConst(),
                                         m_dPhaseDens_dComp.toViewConst(),
                                         m_phaseCompFrac.toViewConst(),
                                         m_dPhaseCompFrac_dPres.toViewConst(),
                                         m_dPhaseCompFrac_dComp.toViewConst(),
                                         m_phaseCapPressure.toViewConst(),
                                         m_dPhaseCapPressure_dPhaseVolFrac.toViewConst(),
                                         m_capPressureFlag,
                                         dt,
                                         localMatrix.toViewConstSizes(),
                                         localRhs.toView() );
  } );
}

void CompositionalMultiphaseFlow::AssembleVolumeBalanceTerms( DomainPartition const & domain,
                                                              DofManager const & dofManager,
                                                              CRSMatrixView< real64, globalIndex const > const & localMatrix,
                                                              arrayView1d< real64 > const & localRhs ) const
{
  GEOSX_MARK_FUNCTION;

  MeshLevel const & mesh = *domain.getMeshBody( 0 )->getMeshLevel( 0 );

  string const dofKey = dofManager.getKey( viewKeyStruct::dofFieldString );

  forTargetSubRegions( mesh, [&]( localIndex const targetIndex, ElementSubRegionBase const & subRegion )
  {
    arrayView1d< globalIndex const > const & dofNumber = subRegion.getReference< array1d< globalIndex > >( dofKey );
    arrayView1d< integer const > const & elemGhostRank = subRegion.ghostRank();

    arrayView1d< real64 const > const & volume = subRegion.getElementVolume();
    arrayView1d< real64 const > const & porosityRef =
      subRegion.getReference< array1d< real64 > >( FlowSolverBase::viewKeyStruct::referencePorosityString );
    arrayView2d< real64 const > const & phaseVolFrac =
      subRegion.getReference< array2d< real64 > >( viewKeyStruct::phaseVolumeFractionString );
    arrayView2d< real64 const > const & dPhaseVolFrac_dPres =
      subRegion.getReference< array2d< real64 > >( viewKeyStruct::dPhaseVolumeFraction_dPressureString );
    arrayView3d< real64 const > const & dPhaseVolFrac_dCompDens =
      subRegion.getReference< array3d< real64 > >( viewKeyStruct::dPhaseVolumeFraction_dGlobalCompDensityString );

    ConstitutiveBase const & solid = GetConstitutiveModel( subRegion, m_solidModelNames[targetIndex] );
    arrayView2d< real64 const > const & pvMult =
      solid.getReference< array2d< real64 > >( ConstitutiveBase::viewKeyStruct::poreVolumeMultiplierString );
    arrayView2d< real64 const > const & dPvMult_dPres =
      solid.getReference< array2d< real64 > >( ConstitutiveBase::viewKeyStruct::dPVMult_dPresString );

    KernelLaunchSelector2< VolumeBalanceKernel >( m_numComponents, m_numPhases,
                                                  subRegion.size(),
                                                  dofManager.rankOffset(),
                                                  dofNumber,
                                                  elemGhostRank,
                                                  volume,
                                                  porosityRef,
                                                  pvMult,
                                                  dPvMult_dPres,
                                                  phaseVolFrac,
                                                  dPhaseVolFrac_dPres,
                                                  dPhaseVolFrac_dCompDens,
                                                  localMatrix.toViewConstSizes(),
                                                  localRhs.toView() );
  } );
}

void CompositionalMultiphaseFlow::ApplyBoundaryConditions( real64 const time_n,
                                                           real64 const dt,
                                                           DomainPartition & domain,
                                                           DofManager const & dofManager,
                                                           CRSMatrixView< real64, globalIndex const > const & localMatrix,
                                                           arrayView1d< real64 > const & localRhs )
{
  GEOSX_MARK_FUNCTION;

  // apply pressure boundary conditions.
  ApplyDirichletBC( time_n, dt, dofManager, domain, localMatrix.toViewConstSizes(), localRhs.toView() );

  // apply flux boundary conditions
  ApplySourceFluxBC( time_n, dt, dofManager, domain, localMatrix.toViewConstSizes(), localRhs.toView() );
}

void CompositionalMultiphaseFlow::ApplySourceFluxBC( real64 const time,
                                                     real64 const dt,
                                                     DofManager const & dofManager,
                                                     DomainPartition & domain,
                                                     CRSMatrixView< real64, globalIndex const > const & localMatrix,
                                                     arrayView1d< real64 > const & localRhs ) const
{

  FieldSpecificationManager & fsManager = FieldSpecificationManager::get();

  string const dofKey = dofManager.getKey( viewKeyStruct::dofFieldString );

  fsManager.Apply( time + dt,
                   &domain,
                   "ElementRegions",
                   FieldSpecificationBase::viewKeyStruct::fluxBoundaryConditionString,
                   [&]( FieldSpecificationBase const * const fs,
                        string const &,
                        SortedArrayView< localIndex const > const & lset,
                        Group * const subRegion,
                        string const & )
  {

    arrayView1d< globalIndex const > const & dofNumber = subRegion->getReference< array1d< globalIndex > >( dofKey );
    arrayView1d< integer const > const & ghostRank =
      subRegion->getReference< array1d< integer > >( ObjectManagerBase::viewKeyStruct::ghostRankString );

    SortedArray< localIndex > localSet;
    for( localIndex const a : lset )
    {
      if( ghostRank[a] < 0 )
      {
        localSet.insert( a );
      }
    }

    fs->ApplyBoundaryConditionToSystem< FieldSpecificationAdd,
                                        parallelDevicePolicy<> >( localSet.toViewConst(),
                                                                  time + dt,
                                                                  dt,
                                                                  subRegion,
                                                                  dofNumber,
                                                                  dofManager.rankOffset(),
                                                                  localMatrix,
                                                                  localRhs,
                                                                  [] GEOSX_HOST_DEVICE ( localIndex const )
    {
      return 0.0;
    } );

  } );
}


void CompositionalMultiphaseFlow::ApplyDirichletBC( real64 const time,
                                                    real64 const dt,
                                                    DofManager const & dofManager,
                                                    DomainPartition & domain,
                                                    CRSMatrixView< real64, globalIndex const > const & localMatrix,
                                                    arrayView1d< real64 > const & localRhs ) const
{
  localIndex const NC = m_numComponents;

  FieldSpecificationManager & fsManager = FieldSpecificationManager::get();

  map< string, map< string, array1d< bool > > > bcStatusMap; // map to check consistent application of BC

  // 1. apply pressure Dirichlet BCs
  fsManager.Apply( time + dt,
                   &domain,
                   "ElementRegions",
                   viewKeyStruct::pressureString,
                   [&]( FieldSpecificationBase const * const fs,
                        string const & setName,
                        SortedArrayView< localIndex const > const & targetSet,
                        Group * const subRegion,
                        string const & )
  {
    // 1.0. Check whether pressure has already been applied to this set
    string const & subRegionName = subRegion->getName();
    GEOSX_ERROR_IF( bcStatusMap[subRegionName].count( setName ) > 0,
                    "Conflicting pressure boundary conditions on set " << setName );

    bcStatusMap[subRegionName][setName].resize( m_numComponents );
    bcStatusMap[subRegionName][setName].setValues< serialPolicy >( false );

    // 1.1. Apply BC to set the field values
    fs->ApplyFieldValue< FieldSpecificationEqual, parallelHostPolicy >( targetSet,
                                                                        time + dt,
                                                                        subRegion,
                                                                        viewKeyStruct::bcPressureString );
  } );

  // 2. Apply composition BC (global component fraction) and store them for constitutive call
  fsManager.Apply( time + dt,
                   &domain,
                   "ElementRegions",
                   viewKeyStruct::globalCompFractionString,
                   [&] ( FieldSpecificationBase const * const fs,
                         string const & setName,
                         SortedArrayView< localIndex const > const & targetSet,
                         Group * const subRegion,
                         string const & )
  {
    // 2.0. Check pressure and record composition bc application
    string const & subRegionName = subRegion->getName();
    localIndex const comp = fs->GetComponent();
    GEOSX_ERROR_IF( bcStatusMap[subRegionName].count( setName ) == 0,
                    "Pressure boundary condition not prescribed on set '" << setName << "'" );
    GEOSX_ERROR_IF( bcStatusMap[subRegionName][setName][comp],
                    "Conflicting composition[" << comp << "] boundary conditions on set '" << setName << "'" );
    bcStatusMap[subRegionName][setName][comp] = true;

    // 2.1. Apply BC to set the field values
    fs->ApplyFieldValue< FieldSpecificationEqual, parallelHostPolicy >( targetSet,
                                                                        time + dt,
                                                                        subRegion,
                                                                        viewKeyStruct::globalCompFractionString );
  } );

  // 2.3 Check consistency between composition BC applied to sets
  bool bcConsistent = true;
  for( auto const & bcStatusEntryOuter : bcStatusMap )
  {
    for( auto const & bcStatusEntryInner : bcStatusEntryOuter.second )
    {
      for( localIndex ic = 0; ic < m_numComponents; ++ic )
      {
        bcConsistent &= bcStatusEntryInner.second[ic];
        GEOSX_WARNING_IF( !bcConsistent, "Composition boundary condition not applied to component " << ic <<
                          " on region " << bcStatusEntryOuter.first << ", set " << bcStatusEntryInner.first );
      }
    }
  }
  GEOSX_ERROR_IF( !bcConsistent, "Inconsistent composition boundary conditions" );

  globalIndex const rankOffset = dofManager.rankOffset();
  string const dofKey = dofManager.getKey( viewKeyStruct::dofFieldString );

  // 3. Call constitutive update, back-calculate target global component densities and apply to the system
  fsManager.Apply( time + dt,
                   &domain,
                   "ElementRegions",
                   viewKeyStruct::pressureString,
                   [&] ( FieldSpecificationBase const * const,
                         string const &,
                         SortedArrayView< localIndex const > const & targetSet,
                         Group * const subRegion,
                         string const & )
  {
    // TODO: hack! Find a better way to get the fluid
    Group const * const region = subRegion->getParent()->getParent();
    string const & fluidName = m_fluidModelNames[ targetRegionIndex( region->getName() ) ];
    MultiFluidBase & fluid = GetConstitutiveModel< MultiFluidBase >( *subRegion, fluidName );

    arrayView1d< integer const > const ghostRank =
      subRegion->getReference< array1d< integer > >( ObjectManagerBase::viewKeyStruct::ghostRankString );
    arrayView1d< globalIndex const > const dofNumber = subRegion->getReference< array1d< globalIndex > >( dofKey );

    arrayView1d< real64 const > const pres      = subRegion->getReference< array1d< real64 > >( viewKeyStruct::pressureString );
    arrayView1d< real64 const > const dPres     = subRegion->getReference< array1d< real64 > >( viewKeyStruct::deltaPressureString );
    arrayView1d< real64 const > const bcPres    = subRegion->getReference< array1d< real64 > >( viewKeyStruct::bcPressureString );
    arrayView2d< real64 const > const compFrac  = subRegion->getReference< array2d< real64 > >( viewKeyStruct::globalCompFractionString );
    arrayView2d< real64 const > const compDens  = subRegion->getReference< array2d< real64 > >( viewKeyStruct::globalCompDensityString );
    arrayView2d< real64 const > const dCompDens = subRegion->getReference< array2d< real64 > >( viewKeyStruct::deltaGlobalCompDensityString );
    arrayView2d< real64 const > const totalDens = fluid.totalDensity();

    constitutiveUpdatePassThru( fluid, [&] ( auto & castedFluid )
    {
      typename TYPEOFREF( castedFluid ) ::KernelWrapper fluidWrapper = castedFluid.createKernelWrapper();

      // MultiFluid models are not thread-safe or device-capable yet
      FluidUpdateKernel::Launch< serialPolicy >( targetSet,
                                                 fluidWrapper,
                                                 bcPres,
                                                 m_temperature,
                                                 compFrac );
    } );

    forAll< parallelDevicePolicy<> >( targetSet.size(), [=] GEOSX_HOST_DEVICE ( localIndex const a )
    {
      localIndex const ei = targetSet[a];
      if( ghostRank[ei] >= 0 )
        return;

      globalIndex const dofIndex = dofNumber[ei];
      localIndex const localRow = dofIndex - rankOffset;
      real64 rhsValue;

      // 3.1. Apply pressure value to the matrix/rhs
      FieldSpecificationEqual::SpecifyFieldValue( dofIndex,
                                                  rankOffset,
                                                  localMatrix,
                                                  rhsValue,
                                                  bcPres[ei],
                                                  pres[ei] + dPres[ei] );
      localRhs[localRow] = rhsValue;

      // 3.2. For each component, apply target global density value
      for( localIndex ic = 0; ic < NC; ++ic )
      {
        FieldSpecificationEqual::SpecifyFieldValue( dofIndex + ic + 1,
                                                    rankOffset,
                                                    localMatrix,
                                                    rhsValue,
                                                    totalDens[ei][0] * compFrac[ei][ic],
                                                    compDens[ei][ic] + dCompDens[ei][ic] );
        localRhs[localRow + ic + 1] = rhsValue;
      }
    } );
  } );

}

real64 CompositionalMultiphaseFlow::CalculateResidualNorm( DomainPartition const & domain,
                                                           DofManager const & dofManager,
                                                           arrayView1d< real64 const > const & localRhs )
{
  localIndex const NDOF = m_numComponents + 1;

  MeshLevel const & mesh = *domain.getMeshBody( 0 )->getMeshLevel( 0 );
  real64 localResidualNorm = 0.0;

  globalIndex const rankOffset = dofManager.rankOffset();
  string const dofKey = dofManager.getKey( viewKeyStruct::dofFieldString );

  forTargetSubRegions( mesh, [&]( localIndex const targetIndex, ElementSubRegionBase const & subRegion )
  {
    MultiFluidBase const & fluid = GetConstitutiveModel< MultiFluidBase >( subRegion, m_fluidModelNames[targetIndex] );

    arrayView1d< globalIndex const > dofNumber = subRegion.getReference< array1d< globalIndex > >( dofKey );
    arrayView1d< integer const > const & elemGhostRank = subRegion.ghostRank();
    arrayView1d< real64 const > const & volume = subRegion.getElementVolume();
    arrayView1d< real64 const > const & refPoro = subRegion.getReference< array1d< real64 > >( viewKeyStruct::referencePorosityString );
    arrayView2d< real64 const > const & totalDens = fluid.totalDensity();

    RAJA::ReduceSum< parallelDeviceReduce, real64 > localSum( 0.0 );

    forAll< parallelDevicePolicy<> >( subRegion.size(), [=] GEOSX_HOST_DEVICE ( localIndex const ei )
    {
      if( elemGhostRank[ei] < 0 )
      {
        localIndex const localRow = dofNumber[ei] - rankOffset;
        real64 const normalizer = totalDens[ei][0] * refPoro[ei] * volume[ei];

        for( localIndex idof = 0; idof < NDOF; ++idof )
        {
          real64 const val = localRhs[localRow + idof] / normalizer;
          localSum += val * val;
        }
      }
    } );

    localResidualNorm += localSum.get();
  } );

  // compute global residual norm
  real64 const residual = std::sqrt( MpiWrapper::Sum( localResidualNorm ) );

  if( getLogLevel() >= 1 && logger::internal::rank==0 )
  {
    char output[200] = {0};
    sprintf( output, "    ( Rfluid ) = (%4.2e) ; ", residual );
    std::cout<<output;
  }

  return residual;
}

void CompositionalMultiphaseFlow::SolveSystem( DofManager const & dofManager,
                                               ParallelMatrix & matrix,
                                               ParallelVector & rhs,
                                               ParallelVector & solution )
{
  GEOSX_MARK_FUNCTION;

  rhs.scale( -1.0 );
  solution.zero();

  SolverBase::SolveSystem( dofManager, matrix, rhs, solution );
}

real64 CompositionalMultiphaseFlow::ScalingForSystemSolution( DomainPartition const & domain,
                                                              DofManager const & dofManager,
                                                              arrayView1d< real64 const > const & localSolution )
{
  GEOSX_MARK_FUNCTION;

  // check if we want to rescale the Newton update
  if( m_maxCompFracChange >= 1.0 )
  {
    // no rescaling wanted, we just return 1.0;
    return 1.0;
  }

<<<<<<< HEAD
  real64 constexpr eps = 1e-10;
=======
  real64 constexpr eps = minDensForDivision;
>>>>>>> e0c973b9
  real64 const maxCompFracChange = m_maxCompFracChange;

  localIndex const NC = m_numComponents;

  MeshLevel const & mesh = *domain.getMeshBody( 0 )->getMeshLevel( 0 );

  globalIndex const rankOffset = dofManager.rankOffset();
  string const dofKey = dofManager.getKey( viewKeyStruct::dofFieldString );
  real64 scalingFactor = 1.0;

  forTargetSubRegions( mesh, [&]( localIndex const, ElementSubRegionBase const & subRegion )
  {
    arrayView1d< globalIndex const > const & dofNumber = subRegion.getReference< array1d< globalIndex > >( dofKey );
    arrayView1d< integer const > const & elemGhostRank = subRegion.ghostRank();

    arrayView2d< real64 const > const & compDens = subRegion.getReference< array2d< real64 > >( viewKeyStruct::globalCompDensityString );
    arrayView2d< real64 const > const & dCompDens = subRegion.getReference< array2d< real64 > >( viewKeyStruct::deltaGlobalCompDensityString );

    RAJA::ReduceMin< parallelDeviceReduce, real64 > minVal( 1.0 );

    forAll< parallelDevicePolicy<> >( dofNumber.size(), [=] GEOSX_HOST_DEVICE ( localIndex const ei )
    {
      if( elemGhostRank[ei] < 0 )
      {
        real64 prevTotalDens = 0;
        for( localIndex ic = 0; ic < NC; ++ic )
        {
          prevTotalDens += compDens[ei][ic] + dCompDens[ei][ic];
        }

        // compute the change in component densities and component fractions
        for( localIndex ic = 0; ic < NC; ++ic )
        {
          localIndex const lid = dofNumber[ei] + ic + 1 - rankOffset;

          // compute scaling factor based on relative change in component densities
          real64 const absCompDensChange = fabs( localSolution[lid] );
          real64 const maxAbsCompDensChange = maxCompFracChange * prevTotalDens;

          // This actually checks the change in component fraction, using a lagged total density
          // Indeed we can rewrite the following check as:
          //    | prevCompDens / prevTotalDens - newCompDens / prevTotalDens | > maxCompFracChange
          // Note that the total density in the second term is lagged (i.e, we use prevTotalDens)
          // because I found it more robust than using directly newTotalDens (which can vary also
          // wildly when the compDens change is large)
          if( absCompDensChange > maxAbsCompDensChange && absCompDensChange > eps )
          {
            minVal.min( maxAbsCompDensChange / absCompDensChange );
          }
        }
      }
    } );

    if( minVal.get() < scalingFactor )
    {
      scalingFactor = minVal.get();
    }
  } );

<<<<<<< HEAD
  return LvArray::max( MpiWrapper::Min( scalingFactor, MPI_COMM_GEOSX ), m_minScalingFactor );
=======
  return LvArray::math::max( MpiWrapper::Min( scalingFactor, MPI_COMM_GEOSX ), m_minScalingFactor );
>>>>>>> e0c973b9
}


bool CompositionalMultiphaseFlow::CheckSystemSolution( DomainPartition const & domain,
                                                       DofManager const & dofManager,
                                                       arrayView1d< real64 const > const & localSolution,
                                                       real64 const scalingFactor )
{
  real64 constexpr eps = minDensForDivision;

  localIndex const NC = m_numComponents;
  integer const allowCompDensChopping = m_allowCompDensChopping;

  MeshLevel const & mesh = *domain.getMeshBody( 0 )->getMeshLevel( 0 );

  globalIndex const rankOffset = dofManager.rankOffset();
  string const dofKey = dofManager.getKey( viewKeyStruct::dofFieldString );
  int localCheck = 1;

  forTargetSubRegions( mesh, [&]( localIndex const, ElementSubRegionBase const & subRegion )
  {
    arrayView1d< globalIndex const > const & dofNumber = subRegion.getReference< array1d< globalIndex > >( dofKey );
    arrayView1d< integer const > const & elemGhostRank = subRegion.ghostRank();

    arrayView1d< real64 const > const & pres = subRegion.getReference< array1d< real64 > >( viewKeyStruct::pressureString );
    arrayView1d< real64 const > const & dPres = subRegion.getReference< array1d< real64 > >( viewKeyStruct::deltaPressureString );
    arrayView2d< real64 const > const & compDens = subRegion.getReference< array2d< real64 > >( viewKeyStruct::globalCompDensityString );
    arrayView2d< real64 const > const & dCompDens = subRegion.getReference< array2d< real64 > >( viewKeyStruct::deltaGlobalCompDensityString );

    RAJA::ReduceMin< parallelDeviceReduce, integer > check( 1 );

    forAll< parallelDevicePolicy<> >( subRegion.size(), [=] GEOSX_HOST_DEVICE ( localIndex const ei )
    {
      if( elemGhostRank[ei] < 0 )
      {
        localIndex const localRow = dofNumber[ei] - rankOffset;
        {
          real64 const newPres = pres[ei] + dPres[ei] + scalingFactor * localSolution[localRow];
          check.min( newPres >= 0.0 );
        }

<<<<<<< HEAD
        // if component density is not allowed, the time step fails if a component density is negative
        // otherwise, negative component densities will be chopped (i.e., set to zero in ApplySystemSolution)
        if( !allowCompDensChopping )
        {
          for( localIndex ic = 0; ic < NC; ++ic )
          {
            real64 const newDens = compDens[ei][ic] + dCompDens[ei][ic] + scalingFactor * localSolution[localRow + ic + 1];
            check.min( newDens >= 0.0 );
          }
        }
        else
        {
          real64 totalDens = 0.0;
          for( localIndex ic = 0; ic < NC; ++ic )
          {
            real64 const newDens = compDens[ei][ic] + dCompDens[ei][ic] + scalingFactor * localSolution[localRow + ic + 1];
            totalDens += (newDens > 0.0) ? newDens : 0.0;
          }
          if( totalDens < 1e-6 )
          {
            std::cout << "flow == wrong total dens = " << totalDens << std::endl;
          }
          check.min( totalDens >= 1e-6 );
=======
        // if component density chopping is not allowed, the time step fails if a component density is negative
        // otherwise, we just check that the total density is positive, and negative component densities
        // will be chopped (i.e., set to zero) in ApplySystemSolution)
        if( !allowCompDensChopping )
        {
          for( localIndex ic = 0; ic < NC; ++ic )
          {
            real64 const newDens = compDens[ei][ic] + dCompDens[ei][ic] + scalingFactor * localSolution[localRow + ic + 1];
            check.min( newDens >= 0.0 );
          }
        }
        else
        {
          real64 totalDens = 0.0;
          for( localIndex ic = 0; ic < NC; ++ic )
          {
            real64 const newDens = compDens[ei][ic] + dCompDens[ei][ic] + scalingFactor * localSolution[localRow + ic + 1];
            totalDens += (newDens > 0.0) ? newDens : 0.0;
          }
          check.min( totalDens >= eps );
>>>>>>> e0c973b9
        }
      }
    } );

    localCheck = std::min( localCheck, check.get() );
  } );

  return MpiWrapper::Min( localCheck, MPI_COMM_GEOSX );
}

void CompositionalMultiphaseFlow::ApplySystemSolution( DofManager const & dofManager,
                                                       arrayView1d< real64 const > const & localSolution,
                                                       real64 const scalingFactor,
                                                       DomainPartition & domain )
{
  MeshLevel & mesh = *domain.getMeshBody( 0 )->getMeshLevel( 0 );
  dofManager.addVectorToField( localSolution,
                               viewKeyStruct::dofFieldString,
                               viewKeyStruct::deltaPressureString,
                               scalingFactor,
                               0, 1 );

  dofManager.addVectorToField( localSolution,
                               viewKeyStruct::dofFieldString,
                               viewKeyStruct::deltaGlobalCompDensityString,
                               scalingFactor,
                               1, m_numDofPerCell );

  // if component density chopping is allowed, some component densities may be negative after the update
  // these negative component densities are set to zero in this function
  if( m_allowCompDensChopping )
  {
    ChopNegativeDensities( domain );
  }

  std::map< string, string_array > fieldNames;
  fieldNames["elems"].emplace_back( string( viewKeyStruct::deltaPressureString ) );
  fieldNames["elems"].emplace_back( string( viewKeyStruct::deltaGlobalCompDensityString ) );
  CommunicationTools::SynchronizeFields( fieldNames, &mesh, domain.getNeighbors(), true );

  forTargetSubRegions( mesh, [&]( localIndex const targetIndex, ElementSubRegionBase & subRegion )
  {
    UpdateState( subRegion, targetIndex );
  } );
}

void CompositionalMultiphaseFlow::ChopNegativeDensities( DomainPartition & domain )
{
  MeshLevel & mesh = *domain.getMeshBody( 0 )->getMeshLevel( 0 );

  localIndex const NC = m_numComponents;
  forTargetSubRegions( mesh, [&]( localIndex const, ElementSubRegionBase & subRegion )
  {
    arrayView1d< integer const > const & ghostRank =
      subRegion.getReference< array1d< integer > >( ObjectManagerBase::viewKeyStruct::ghostRankString );

    arrayView2d< real64 const > const & compDens =
      subRegion.getReference< array2d< real64 > >( viewKeyStruct::globalCompDensityString );
    arrayView2d< real64 > const & dCompDens =
      subRegion.getReference< array2d< real64 > >( viewKeyStruct::deltaGlobalCompDensityString );

    forAll< parallelDevicePolicy<> >( subRegion.size(), [=] GEOSX_HOST_DEVICE ( localIndex const ei )
    {
      if( ghostRank[ei] < 0 )
      {
        for( localIndex ic = 0; ic < NC; ++ic )
        {
          real64 const newDens = compDens[ei][ic] + dCompDens[ei][ic];
          if( newDens < 0 )
          {
            dCompDens[ei][ic] = -compDens[ei][ic];
          }
        }
      }
    } );
  } );
}

void CompositionalMultiphaseFlow::ResetStateToBeginningOfStep( DomainPartition & domain )
{
  MeshLevel & mesh = *domain.getMeshBody( 0 )->getMeshLevel( 0 );

  forTargetSubRegions( mesh, [&]( localIndex const targetIndex, ElementSubRegionBase & subRegion )
  {
    arrayView1d< real64 > const & dPres =
      subRegion.getReference< array1d< real64 > >( viewKeyStruct::deltaPressureString );
    arrayView2d< real64 > const & dCompDens =
      subRegion.getReference< array2d< real64 > >( viewKeyStruct::deltaGlobalCompDensityString );

    dPres.setValues< parallelDevicePolicy<> >( 0.0 );
    dCompDens.setValues< parallelDevicePolicy<> >( 0.0 );

    UpdateState( subRegion, targetIndex );
  } );
}

void CompositionalMultiphaseFlow::ImplicitStepComplete( real64 const & GEOSX_UNUSED_PARAM( time ),
                                                        real64 const & GEOSX_UNUSED_PARAM( dt ),
                                                        DomainPartition & domain )
{
  localIndex const NC = m_numComponents;

  MeshLevel & mesh = *domain.getMeshBody( 0 )->getMeshLevel( 0 );

  forTargetSubRegions( mesh, [&]( localIndex const, ElementSubRegionBase & subRegion )
  {
    arrayView1d< real64 const > const & dPres =
      subRegion.getReference< array1d< real64 > >( viewKeyStruct::deltaPressureString );
    arrayView2d< real64 const > const & dCompDens =
      subRegion.getReference< array2d< real64 > >( viewKeyStruct::deltaGlobalCompDensityString );

    arrayView1d< real64 > const & pres =
      subRegion.getReference< array1d< real64 > >( viewKeyStruct::pressureString );
    arrayView2d< real64 > const & compDens =
      subRegion.getReference< array2d< real64 > >( viewKeyStruct::globalCompDensityString );

    forAll< parallelDevicePolicy<> >( subRegion.size(), [=] GEOSX_HOST_DEVICE ( localIndex const ei )
    {
      pres[ei] += dPres[ei];
      for( localIndex ic = 0; ic < NC; ++ic )
      {
        compDens[ei][ic] += dCompDens[ei][ic];
      }
    } );
  } );
}

void CompositionalMultiphaseFlow::ResetViews( MeshLevel & mesh )
{
  FlowSolverBase::ResetViews( mesh );
  ElementRegionManager const & elemManager = *mesh.getElemManager();

  m_pressure.clear();
  m_pressure = elemManager.ConstructArrayViewAccessor< real64, 1 >( viewKeyStruct::pressureString );
  m_pressure.setName( getName() + "/accessors/" + viewKeyStruct::pressureString );

  m_deltaPressure.clear();
  m_deltaPressure = elemManager.ConstructArrayViewAccessor< real64, 1 >( viewKeyStruct::deltaPressureString );
  m_deltaPressure.setName( getName() + "/accessors/" + viewKeyStruct::deltaPressureString );

  m_dCompFrac_dCompDens.clear();
  m_dCompFrac_dCompDens = elemManager.ConstructArrayViewAccessor< real64, 3 >( viewKeyStruct::dGlobalCompFraction_dGlobalCompDensityString );
  m_dCompFrac_dCompDens.setName( getName() + "/accessors/" + viewKeyStruct::dGlobalCompFraction_dGlobalCompDensityString );

  m_dPhaseVolFrac_dPres.clear();
  m_dPhaseVolFrac_dPres = elemManager.ConstructArrayViewAccessor< real64, 2 >( viewKeyStruct::dPhaseVolumeFraction_dPressureString );
  m_dPhaseVolFrac_dPres.setName( getName() + "/accessors/" + viewKeyStruct::dPhaseVolumeFraction_dPressureString );

  m_dPhaseVolFrac_dCompDens.clear();
  m_dPhaseVolFrac_dCompDens = elemManager.ConstructArrayViewAccessor< real64, 3 >( viewKeyStruct::dPhaseVolumeFraction_dGlobalCompDensityString );
  m_dPhaseVolFrac_dCompDens.setName( getName() + "/accessors/" + viewKeyStruct::dPhaseVolumeFraction_dGlobalCompDensityString );

  m_phaseMob.clear();
  m_phaseMob = elemManager.ConstructArrayViewAccessor< real64, 2 >( viewKeyStruct::phaseMobilityString );
  m_phaseMob.setName( getName() + "/accessors/" + viewKeyStruct::phaseMobilityString );

  m_dPhaseMob_dPres.clear();
  m_dPhaseMob_dPres = elemManager.ConstructArrayViewAccessor< real64, 2 >( viewKeyStruct::dPhaseMobility_dPressureString );
  m_dPhaseMob_dPres.setName( getName() + "/accessors/" + viewKeyStruct::dPhaseMobility_dPressureString );

  m_dPhaseMob_dCompDens.clear();
  m_dPhaseMob_dCompDens = elemManager.ConstructArrayViewAccessor< real64, 3 >( viewKeyStruct::dPhaseMobility_dGlobalCompDensityString );
  m_dPhaseMob_dCompDens.setName( getName() + "/accessors/" + viewKeyStruct::dPhaseMobility_dGlobalCompDensityString );

  {
    using keys = MultiFluidBase::viewKeyStruct;

    m_phaseDens.clear();
    m_phaseDens = elemManager.ConstructMaterialArrayViewAccessor< real64, 3 >( keys::phaseDensityString,
                                                                               targetRegionNames(),
                                                                               fluidModelNames() );
    m_phaseDens.setName( getName() + "/accessors/" + keys::phaseDensityString );

    m_dPhaseDens_dPres.clear();
    m_dPhaseDens_dPres = elemManager.ConstructMaterialArrayViewAccessor< real64, 3 >( keys::dPhaseDensity_dPressureString,
                                                                                      targetRegionNames(),
                                                                                      fluidModelNames() );
    m_dPhaseDens_dPres.setName( getName() + "/accessors/" + keys::dPhaseDensity_dPressureString );

    m_dPhaseDens_dComp.clear();
    m_dPhaseDens_dComp = elemManager.ConstructMaterialArrayViewAccessor< real64, 4 >( keys::dPhaseDensity_dGlobalCompFractionString,
                                                                                      targetRegionNames(),
                                                                                      fluidModelNames() );
    m_dPhaseDens_dComp.setName( getName() + "/accessors/" + keys::dPhaseDensity_dGlobalCompFractionString );

    m_phaseCompFrac.clear();
    m_phaseCompFrac = elemManager.ConstructMaterialArrayViewAccessor< real64, 4 >( keys::phaseCompFractionString,
                                                                                   targetRegionNames(),
                                                                                   fluidModelNames() );
    m_phaseCompFrac.setName( getName() + "/accessors/" + keys::phaseCompFractionString );

    m_dPhaseCompFrac_dPres.clear();
    m_dPhaseCompFrac_dPres = elemManager.ConstructMaterialArrayViewAccessor< real64, 4 >( keys::dPhaseCompFraction_dPressureString,
                                                                                          targetRegionNames(),
                                                                                          fluidModelNames() );
    m_dPhaseCompFrac_dPres.setName( getName() + "/accessors/" + keys::dPhaseCompFraction_dPressureString );

    m_dPhaseCompFrac_dComp.clear();
    m_dPhaseCompFrac_dComp = elemManager.ConstructMaterialArrayViewAccessor< real64, 5 >( keys::dPhaseCompFraction_dGlobalCompFractionString,
                                                                                          targetRegionNames(),
                                                                                          fluidModelNames() );
    m_dPhaseCompFrac_dComp.setName( getName() + "/accessors/" + keys::dPhaseCompFraction_dGlobalCompFractionString );
  }
  if( m_capPressureFlag )
  {
    using keys = CapillaryPressureBase::viewKeyStruct;

    m_phaseCapPressure.clear();
    m_phaseCapPressure = elemManager.ConstructMaterialArrayViewAccessor< real64, 3 >( keys::phaseCapPressureString,
                                                                                      targetRegionNames(),
                                                                                      capPresModelNames() );
    m_phaseCapPressure.setName( getName() + "/accessors/" + keys::phaseCapPressureString );

    m_dPhaseCapPressure_dPhaseVolFrac.clear();
    m_dPhaseCapPressure_dPhaseVolFrac = elemManager.ConstructMaterialArrayViewAccessor< real64, 4 >( keys::dPhaseCapPressure_dPhaseVolFractionString,
                                                                                                     targetRegionNames(),
                                                                                                     capPresModelNames() );
    m_dPhaseCapPressure_dPhaseVolFrac.setName( getName() + "/accessors/" + keys::dPhaseCapPressure_dPhaseVolFractionString );
  }
}

//START_SPHINX_INCLUDE_01
REGISTER_CATALOG_ENTRY( SolverBase, CompositionalMultiphaseFlow, string const &, Group * const )

} // namespace geosx<|MERGE_RESOLUTION|>--- conflicted
+++ resolved
@@ -51,11 +51,7 @@
   m_numComponents( 0 ),
   m_capPressureFlag( 0 ),
   m_maxCompFracChange( 1.0 ),
-<<<<<<< HEAD
-  m_minScalingFactor( 0.1 ),
-=======
   m_minScalingFactor( 0.01 ),
->>>>>>> e0c973b9
   m_allowCompDensChopping( 1 )
 {
 //START_SPHINX_INCLUDE_00
@@ -1238,11 +1234,7 @@
     return 1.0;
   }
 
-<<<<<<< HEAD
-  real64 constexpr eps = 1e-10;
-=======
   real64 constexpr eps = minDensForDivision;
->>>>>>> e0c973b9
   real64 const maxCompFracChange = m_maxCompFracChange;
 
   localIndex const NC = m_numComponents;
@@ -1302,11 +1294,7 @@
     }
   } );
 
-<<<<<<< HEAD
-  return LvArray::max( MpiWrapper::Min( scalingFactor, MPI_COMM_GEOSX ), m_minScalingFactor );
-=======
   return LvArray::math::max( MpiWrapper::Min( scalingFactor, MPI_COMM_GEOSX ), m_minScalingFactor );
->>>>>>> e0c973b9
 }
 
 
@@ -1348,31 +1336,6 @@
           check.min( newPres >= 0.0 );
         }
 
-<<<<<<< HEAD
-        // if component density is not allowed, the time step fails if a component density is negative
-        // otherwise, negative component densities will be chopped (i.e., set to zero in ApplySystemSolution)
-        if( !allowCompDensChopping )
-        {
-          for( localIndex ic = 0; ic < NC; ++ic )
-          {
-            real64 const newDens = compDens[ei][ic] + dCompDens[ei][ic] + scalingFactor * localSolution[localRow + ic + 1];
-            check.min( newDens >= 0.0 );
-          }
-        }
-        else
-        {
-          real64 totalDens = 0.0;
-          for( localIndex ic = 0; ic < NC; ++ic )
-          {
-            real64 const newDens = compDens[ei][ic] + dCompDens[ei][ic] + scalingFactor * localSolution[localRow + ic + 1];
-            totalDens += (newDens > 0.0) ? newDens : 0.0;
-          }
-          if( totalDens < 1e-6 )
-          {
-            std::cout << "flow == wrong total dens = " << totalDens << std::endl;
-          }
-          check.min( totalDens >= 1e-6 );
-=======
         // if component density chopping is not allowed, the time step fails if a component density is negative
         // otherwise, we just check that the total density is positive, and negative component densities
         // will be chopped (i.e., set to zero) in ApplySystemSolution)
@@ -1393,7 +1356,6 @@
             totalDens += (newDens > 0.0) ? newDens : 0.0;
           }
           check.min( totalDens >= eps );
->>>>>>> e0c973b9
         }
       }
     } );

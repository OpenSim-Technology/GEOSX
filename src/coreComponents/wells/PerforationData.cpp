--- conflicted
+++ resolved
@@ -271,12 +271,8 @@
 
 }
 
-<<<<<<< HEAD
+
 void PerforationData::ConnectToWellElements( WellGeneratorBase const & wellGeometry,
-=======
-
-void PerforationData::ConnectToWellElements( InternalWellGenerator const & wellGeometry,
->>>>>>> 9f355fa0
                                              unordered_map< globalIndex, localIndex > const & globalToLocalWellElemMap,
                                              globalIndex elemOffsetGlobal )
 {

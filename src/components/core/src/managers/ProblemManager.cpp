--- conflicted
+++ resolved
@@ -23,14 +23,8 @@
 #include "PhysicsSolvers/BoundaryConditions/BoundaryConditionManager.hpp"
 #include "MPI_Communications/SpatialPartition.hpp"
 
-<<<<<<< HEAD
-// #include "MeshUtilities/SimpleGeometricObjects/SimpleGeometricObjectBase.hpp"
-#include "managers/MeshBody.hpp"
-#include "managers/MeshLevel.hpp"
-// #include "NodeManager.hpp"
-=======
 #include "mesh/MeshBody.hpp"
->>>>>>> 67a67e07
+// #include "managers/MeshLevel.hpp"
 namespace geosx
 {
 
@@ -396,43 +390,6 @@
     std::cout << "Error offset: " << xmlResult.offset << std::endl;
   }
   xmlProblemNode = xmlDocument.child("Problem");
-<<<<<<< HEAD
-=======
-//  xmlWrapper::xmlNode topLevelNode;
-
-  // Call manager readXML methods:
-  
-  {
-    ManagedGroup * meshGenerators = this->GetGroup(groupKeys.meshGenerators);
-    xmlWrapper::xmlNode topLevelNode = xmlProblemNode.child("Mesh");
-    std::cout << "Reading Mesh Block:" << std::endl;
-    if (topLevelNode == NULL)
-    {
-      throw std::invalid_argument("Mesh block not present in input xml file!");
-    }
-    else
-    {
-      for (xmlWrapper::xmlNode childNode=topLevelNode.first_child(); childNode; childNode=childNode.next_sibling())
-      {
-        std::cout << "   " << childNode.name() << std::endl;
-
-        // Register the new mesh generator
-        std::string meshID = childNode.attribute("name").value();
-
-        MeshGenerator * meshGenerator = meshGenerators->RegisterGroup<MeshGenerator>(meshID);
-
-        // Set the documentation node
-        meshGenerator->SetDocumentationNodes(domain);
-
-        meshGenerator->RegisterDocumentationNodes();
-        meshGenerator->ReadXML(childNode );
-
-        domain->getMeshBodies()->RegisterGroup<MeshBody>(meshID)->CreateMeshLevel(0)->SetDocumentationNodes(nullptr);
-      }
-    }
-  }
-  
->>>>>>> 67a67e07
 
 
   // Call manager readXML methods:
@@ -443,42 +400,10 @@
 
   // The function manager is handled separately
   {
-<<<<<<< HEAD
     xmlWrapper::xmlNode topLevelNode = xmlProblemNode.child("Functions");
     this->m_functionManager->AddChildren( topLevelNode );
     this->m_functionManager->SetDocumentationNodes( domain );
     this->m_functionManager->ReadXML( topLevelNode );
-=======
-    xmlWrapper::xmlNode topLevelNode = xmlProblemNode.child("Constitutive");
-    ConstitutiveManager * constitutiveManager = domain->GetGroup<ConstitutiveManager>(keys::ConstitutiveManager);
-    constitutiveManager->ReadXML(topLevelNode);
-
-
-    topLevelNode = xmlProblemNode.child("ElementRegions");
-    ElementRegionManager * elementManager = domain->getMeshBody(0)->getMeshLevel(0)->getElemManager();
-    elementManager->ReadXML(topLevelNode);
-
-
-//    map<string,int32> constitutiveSizes;
-//
-//    elementManager->forElementRegions([ this, domain, &constitutiveSizes ]( ElementRegion& elementRegion ) -> void
-//    {
-//      map<string,int32> sizes = elementRegion.SetConstitutiveMap(domain);
-//      for( auto& entry : sizes )
-//      {
-//        constitutiveSizes[entry.first] += entry.second;
-//      }
-//    });
-//
-//    for( auto & material : constitutiveManager->GetSubGroups() )
-//    {
-//      string name = material.first;
-//      if( constitutiveSizes.count(name) > 0 )
-//      {
-//        material.second->resize( constitutiveSizes.at(name) );
-//      }
-//    }
->>>>>>> 67a67e07
   }
   
 
@@ -559,46 +484,21 @@
     partition.setPartitions( xpar,  ypar, zpar );
   }
 
-<<<<<<< HEAD
-  // // Generate Meshes
-  // ManagedGroup * meshGenerators = this->GetGroup(groupKeys.meshGenerators);
-  // meshGenerators->forSubGroups<MeshGenerator>([this, domain]( MeshGenerator * meshGen ) -> void
+  // Do we want to do this here?
+  // MeshManager * meshManager = this->GetGroup(groupKeys.meshManager);
+  // meshManager->GenerateMeshes(domain);
+
+  // for( auto & mesh : domain->getMeshBodies()->GetSubGroups() )
   // {
-  //   meshGen->GenerateMesh( domain );
-  // });
-=======
-  // Generate Meshes
-  ManagedGroup * meshGenerators = this->GetGroup(groupKeys.meshGenerators);
-  meshGenerators->forSubGroups<MeshGenerator>([this, domain]( MeshGenerator * meshGen ) -> void
-  {
-    meshGen->GenerateMesh( domain );
-  });
-
-
-  for( auto & mesh : domain->getMeshBodies()->GetSubGroups() )
-  {
-    NodeManager * const nodeManager = ManagedGroup::group_cast<MeshBody*>(mesh.second.get())->getMeshLevel(0)->getNodeManager();
-
-    ManagedGroup * geometricObjects = this->GetGroup(keys::geometricObjects);
-
-    MeshUtilities::GenerateNodesets( geometricObjects,
-                                     nodeManager );
-
-  }
-
->>>>>>> 67a67e07
-
-  // ManagedGroup * geometricObjects = this->GetGroup(keys::geometricObjects);
-  // MeshUtilities::GenerateNodesets( geometricObjects,
-  //                                  domain->GetGroup(keys::FEM_Nodes) );
-
-//  domain->GenerateSets();
-
-//  // Initialize solvers
-//  m_physicsSolverManager->forSubGroups<SolverBase>( [this, domain]( SolverBase & solver ) -> void
-//  {
-//    solver.Initialize( domain );
-//  });
+  //   NodeManager * const nodeManager = ManagedGroup::group_cast<MeshBody*>(mesh.second.get())->getMeshLevel(0)->getNodeManager();
+
+  //   ManagedGroup * geometricObjects = this->GetGroup(keys::geometricObjects);
+
+  //   MeshUtilities::GenerateNodesets( geometricObjects,
+  //                                    nodeManager );
+
+  // }
+
 }
 
 
@@ -610,18 +510,11 @@
   MeshBody * const meshBody = meshBodies->GetGroup<MeshBody>(0);
   MeshLevel * const meshLevel = meshBody->GetGroup<MeshLevel>(0);
 
-<<<<<<< HEAD
   ElementRegionManager * elementManager = domain->GetGroup<ElementRegionManager>( keys::FEM_Elements );
+  
+  // TO DO: Fix this
   // NodeManager * nodeManager = domain->GetGroup<NodeManager>( keys::FEM_Nodes );
   // faceManager->BuildFaces( nodeManager, elementManager );
-=======
-  FaceManager * const faceManager = meshLevel->getFaceManager();
-
-  ElementRegionManager * elementManager = domain->getMeshBody(0)->getMeshLevel(0)->getElemManager();
-
-  NodeManager * nodeManager = meshLevel->getNodeManager();
-  faceManager->BuildFaces( nodeManager, elementManager );
->>>>>>> 67a67e07
 
 }
 

/*
 * ------------------------------------------------------------------------------------------------------------
 * SPDX-License-Identifier: LGPL-2.1-only
 *
 * Copyright (c) 2018-2019 Lawrence Livermore National Security LLC
 * Copyright (c) 2018-2019 The Board of Trustees of the Leland Stanford Junior University
 * Copyright (c) 2018-2019 Total, S.A
 * Copyright (c) 2019-     GEOSX Contributors
 * All right reserved
 *
 * See top level LICENSE, COPYRIGHT, CONTRIBUTORS, NOTICE, and ACKNOWLEDGEMENTS files for details.
 * ------------------------------------------------------------------------------------------------------------
 */

/**
 * @file PAMELAMeshGenerator.cpp
 */

#include "PAMELAMeshGenerator.hpp"

#include "managers/DomainPartition.hpp"

#include "codingUtilities/StringUtilities.hpp"
#include <math.h>

#include "mpiCommunications/PartitionBase.hpp"
#include "mpiCommunications/SpatialPartition.hpp"
#include "Mesh/MeshFactory.hpp"

#include "MeshDataWriters/MeshParts.hpp"

#include "mesh/MeshBody.hpp"

namespace geosx
{
using namespace dataRepository;

PAMELAMeshGenerator::PAMELAMeshGenerator( string const & name, Group * const parent ):
  MeshGeneratorBase( name, parent )
{

  registerWrapper( viewKeyStruct::filePathString, &m_filePath )->
    setInputFlag( InputFlags::REQUIRED )->
    setRestartFlags( RestartFlags::NO_WRITE )->
    setDescription( "path to the mesh file" );
  registerWrapper( viewKeyStruct::fieldsToImportString, &m_fieldsToImport )->
    setInputFlag( InputFlags::OPTIONAL )->
    setDescription( "Fields to be imported from the external mesh file" );
  registerWrapper( viewKeyStruct::fieldNamesInGEOSXString, &m_fieldNamesInGEOSX )->
    setInputFlag( InputFlags::OPTIONAL )->
    setDescription( "Name of the fields within GEOSX" );
  registerWrapper( viewKeyStruct::scaleString, &m_scale )->
    setInputFlag( InputFlags::OPTIONAL )->
    setDefaultValue( 1. )->setDescription( "Scale the coordinates of the vertices" );
  registerWrapper( viewKeyStruct::reverseZString, &m_isZReverse )->
    setInputFlag( InputFlags::OPTIONAL )->
    setDefaultValue( 0 )->setDescription( "0 : Z coordinate is upward, 1 : Z coordinate is downward" );
}

PAMELAMeshGenerator::~PAMELAMeshGenerator()
{}

void PAMELAMeshGenerator::GenerateElementRegions( DomainPartition & GEOSX_UNUSED_PARAM( domain ) )
{}

void PAMELAMeshGenerator::PostProcessInput()
{
  m_pamelaMesh =
    std::unique_ptr< PAMELA::Mesh >
      ( PAMELA::MeshFactory::makeMesh( m_filePath ) );
  m_pamelaMesh->CreateFacesFromCells();
  m_pamelaMesh->PerformPolyhedronPartitioning( PAMELA::ELEMENTS::FAMILY::POLYGON,
                                               PAMELA::ELEMENTS::FAMILY::POLYGON );
  m_pamelaMesh->CreateLineGroupWithAdjacency(
    "TopologicalC2C",
    m_pamelaMesh->getAdjacencySet()->get_TopologicalAdjacency( PAMELA::ELEMENTS::FAMILY::POLYHEDRON, PAMELA::ELEMENTS::FAMILY::POLYHEDRON,
                                                               PAMELA::ELEMENTS::FAMILY::POLYGON ));
}

void PAMELAMeshGenerator::RemapMesh( dataRepository::Group * const GEOSX_UNUSED_PARAM( domain ) )
{
  return;
}

Group * PAMELAMeshGenerator::CreateChild( string const & GEOSX_UNUSED_PARAM( childKey ), string const & GEOSX_UNUSED_PARAM( childName ) )
{
  return nullptr;
}

void PAMELAMeshGenerator::GenerateMesh( DomainPartition * const domain )
{
  GEOSX_LOG_RANK_0( "Writing into the GEOSX mesh data structure" );
  domain->getMetisNeighborList() = m_pamelaMesh->getNeighborList();
  Group * const meshBodies = domain->GetGroup( std::string( "MeshBodies" ));
  MeshBody * const meshBody = meshBodies->RegisterGroup< MeshBody >( this->getName() );

  //TODO for the moment we only consider on mesh level "Level0"
  MeshLevel * const meshLevel0 = meshBody->RegisterGroup< MeshLevel >( std::string( "Level0" ));
  NodeManager * nodeManager = meshLevel0->getNodeManager();
  CellBlockManager * cellBlockManager = domain->GetGroup< CellBlockManager >( keys::cellManager );


  // Use the PartMap of PAMELA to get the mesh
  auto polyhedronPartMap = std::get< 0 >( PAMELA::getPolyhedronPartMap( m_pamelaMesh.get(), 0 ));

  // Vertices are written first
  arrayView2d< real64, nodes::REFERENCE_POSITION_USD > const & X = nodeManager->referencePosition();
  nodeManager->resize( m_pamelaMesh->get_PointCollection()->size_all());

  arrayView1d< globalIndex > const & nodeLocalToGlobal = nodeManager->localToGlobalMap();

  Group & nodeSets = nodeManager->sets();
<<<<<<< HEAD
=======
  SortedArray< localIndex > & allNodes  = nodeSets.registerWrapper< SortedArray< localIndex > >( std::string( "all" ) )->reference();

>>>>>>> 9a0019eb
  R1Tensor xMax( std::numeric_limits< real64 >::min(),
                 std::numeric_limits< real64 >::min(),
                 std::numeric_limits< real64 >::min());

  R1Tensor xMin( std::numeric_limits< real64 >::max(),
                 std::numeric_limits< real64 >::max(),
                 std::numeric_limits< real64 >::max());

  double zReverseFactor = 1.;
  if( m_isZReverse )
  {
    zReverseFactor = -1.;
  }
  for( auto const & verticesIterator : *m_pamelaMesh->get_PointCollection())
  {
    localIndex const vertexLocalIndex = verticesIterator->get_localIndex();
    globalIndex const vertexGlobalIndex = verticesIterator->get_globalIndex();
    X( vertexLocalIndex, 0 ) = verticesIterator->get_coordinates().x * m_scale;
    X( vertexLocalIndex, 1 ) = verticesIterator->get_coordinates().y * m_scale;
    X( vertexLocalIndex, 2 ) = verticesIterator->get_coordinates().z * m_scale * zReverseFactor;
    allNodes.insert( vertexLocalIndex );

    nodeLocalToGlobal[vertexLocalIndex] = vertexGlobalIndex;
    for( int i = 0; i < 3; i++ )
    {
      if( X( vertexLocalIndex, i ) > xMax[i] )
      {
        xMax[i] = X( vertexLocalIndex, i );
      }
      if( X( vertexLocalIndex, i ) < xMin[i] )
      {
        xMin[i] = X( vertexLocalIndex, i );
      }
    }
  }
  xMax -= xMin;
  meshBody->setGlobalLengthScale( std::fabs( xMax.L2_Norm() ) );

  // First loop which iterate on the regions
  array1d< globalIndex > globalIndexRegionOffset( polyhedronPartMap.size() +1 );
  for( auto regionItr = polyhedronPartMap.begin(); regionItr != polyhedronPartMap.end(); ++regionItr )
  {
    auto regionPtr = regionItr->second;
    auto regionIndex = regionPtr->Index;
    auto regionIndexStr = std::to_string( regionIndex );

    // Iterate on cell types
    for( auto cellBlockIterator = regionPtr->SubParts.begin();
         cellBlockIterator != regionPtr->SubParts.end(); cellBlockIterator++ )
    {
      auto cellBlockPAMELA = cellBlockIterator->second;
      auto cellBlockType = cellBlockPAMELA->ElementType;
      auto cellBlockName = ElementToLabel.at( cellBlockType );
      CellBlock * cellBlock = nullptr;
      std::cout << cellBlockName << std::endl;
      if( cellBlockName == "HEX" )
      {
        auto nbCells = cellBlockPAMELA->SubCollection.size_owned();
        if( nbCells == 0 )
          continue;
        cellBlock =
          cellBlockManager->GetGroup( keys::cellBlocks )->RegisterGroup< CellBlock >( regionIndexStr + "_" + cellBlockName );
        cellBlock->SetElementType( "C3D8" );
        auto & cellToVertex = cellBlock->nodeList();
        cellBlock->resize( nbCells );
        cellToVertex.resize( nbCells, 8 );

        arrayView1d< globalIndex > const & localToGlobal = cellBlock->localToGlobalMap();

        // Iterate on cells
        for( auto cellItr = cellBlockPAMELA->SubCollection.begin_owned();
             cellItr != cellBlockPAMELA->SubCollection.end_owned();
             cellItr++ )
        {
          localIndex cellLocalIndex = (*cellItr)->get_localIndex();
          globalIndex cellGlobalIndex = (*cellItr)->get_globalIndex();
          auto cornerList = (*cellItr)->get_vertexList();

          cellToVertex[cellLocalIndex][0] =
            cornerList[0]->get_localIndex();
          cellToVertex[cellLocalIndex][1] =
            cornerList[1]->get_localIndex();
          cellToVertex[cellLocalIndex][2] =
            cornerList[3]->get_localIndex();
          cellToVertex[cellLocalIndex][3] =
            cornerList[2]->get_localIndex();
          cellToVertex[cellLocalIndex][4] =
            cornerList[4]->get_localIndex();
          cellToVertex[cellLocalIndex][5] =
            cornerList[5]->get_localIndex();
          cellToVertex[cellLocalIndex][6] =
            cornerList[7]->get_localIndex();
          cellToVertex[cellLocalIndex][7] =
            cornerList[6]->get_localIndex();

          localToGlobal[cellLocalIndex] = cellGlobalIndex;
        }
      }
      else if( cellBlockName == "TETRA" )
      {
        auto nbCells = cellBlockPAMELA->SubCollection.size_owned();
        if( nbCells == 0 )
          continue;
        cellBlock =
          cellBlockManager->GetGroup( keys::cellBlocks )->RegisterGroup< CellBlock >( regionIndexStr + "_" + cellBlockName );
        std::cout << regionIndexStr + "_" + cellBlockName << std::endl;
        cellBlock->SetElementType( "C3D4" );
        auto & cellToVertex = cellBlock->nodeList();
        cellBlock->resize( nbCells );
        cellToVertex.resize( nbCells, 4 );

        arrayView1d< globalIndex > const & localToGlobal = cellBlock->localToGlobalMap();

        // Iterate on cells
        for( auto cellItr = cellBlockPAMELA->SubCollection.begin_owned();
             cellItr != cellBlockPAMELA->SubCollection.end_owned();
             cellItr++ )
        {
          localIndex cellLocalIndex = (*cellItr)->get_localIndex();
          globalIndex cellGlobalIndex = (*cellItr)->get_globalIndex();
          auto cornerList = (*cellItr)->get_vertexList();

          cellToVertex[cellLocalIndex][0] =
            cornerList[0]->get_localIndex();
          cellToVertex[cellLocalIndex][1] =
            cornerList[1]->get_localIndex();
          cellToVertex[cellLocalIndex][2] =
            cornerList[2]->get_localIndex();
          cellToVertex[cellLocalIndex][3] =
            cornerList[3]->get_localIndex();

          localToGlobal[cellLocalIndex] = cellGlobalIndex;
        }
      }
      else if( cellBlockName == "WEDGE" )
      {
        auto nbCells = cellBlockPAMELA->SubCollection.size_owned();
        if( nbCells == 0 )
          continue;
        cellBlock =
          cellBlockManager->GetGroup( keys::cellBlocks )->RegisterGroup< CellBlock >( regionIndexStr + "_" + cellBlockName );
        cellBlock->SetElementType( "C3D6" );
        auto & cellToVertex = cellBlock->nodeList();
        cellBlock->resize( nbCells );
        cellToVertex.resize( nbCells, 6 );

        arrayView1d< globalIndex > const & localToGlobal = cellBlock->localToGlobalMap();

        // Iterate on cells
        for( auto cellItr = cellBlockPAMELA->SubCollection.begin_owned();
             cellItr != cellBlockPAMELA->SubCollection.end_owned();
             cellItr++ )
        {
          localIndex cellLocalIndex = (*cellItr)->get_localIndex();
          globalIndex cellGlobalIndex = (*cellItr)->get_globalIndex();
          auto cornerList = (*cellItr)->get_vertexList();

          cellToVertex[cellLocalIndex][0] =
            cornerList[0]->get_localIndex();
          cellToVertex[cellLocalIndex][1] =
            cornerList[1]->get_localIndex();
          cellToVertex[cellLocalIndex][2] =
            cornerList[2]->get_localIndex();
          cellToVertex[cellLocalIndex][3] =
            cornerList[3]->get_localIndex();
          cellToVertex[cellLocalIndex][4] =
            cornerList[4]->get_localIndex();
          cellToVertex[cellLocalIndex][5] =
            cornerList[5]->get_localIndex();

          localToGlobal[cellLocalIndex] = cellGlobalIndex;
        }
      }
      else if( cellBlockName == "PYRAMID" )
      {
        auto nbCells = cellBlockPAMELA->SubCollection.size_owned();
        if( nbCells == 0 )
          continue;
        cellBlock =
          cellBlockManager->GetGroup( keys::cellBlocks )->RegisterGroup< CellBlock >( regionIndexStr + "_" + cellBlockName );
        cellBlock->SetElementType( "C3D5" );
        auto & cellToVertex = cellBlock->nodeList();
        cellBlock->resize( nbCells );
        cellToVertex.resize( nbCells, 5 );

        arrayView1d< globalIndex > const & localToGlobal = cellBlock->localToGlobalMap();

        // Iterate on cells
        for( auto cellItr = cellBlockPAMELA->SubCollection.begin_owned();
             cellItr != cellBlockPAMELA->SubCollection.end_owned();
             cellItr++ )
        {
          localIndex cellLocalIndex = (*cellItr)->get_localIndex();
          globalIndex cellGlobalIndex = (*cellItr)->get_globalIndex();
          auto cornerList = (*cellItr)->get_vertexList();

          cellToVertex[cellLocalIndex][0] =
            cornerList[0]->get_localIndex();
          cellToVertex[cellLocalIndex][1] =
            cornerList[1]->get_localIndex();
          cellToVertex[cellLocalIndex][2] =
            cornerList[2]->get_localIndex();
          cellToVertex[cellLocalIndex][3] =
            cornerList[3]->get_localIndex();
          cellToVertex[cellLocalIndex][4] =
            cornerList[4]->get_localIndex();

          localToGlobal[cellLocalIndex] = cellGlobalIndex;
        }
      }
      
      /// Import ppt
      if( cellBlock != nullptr )
      {
        for( localIndex fieldIndex = 0; fieldIndex < m_fieldNamesInGEOSX.size(); fieldIndex++ )
        {
          auto meshProperty = regionPtr->FindVariableByName( m_fieldsToImport[fieldIndex] );
          auto dimension = meshProperty->Dimension;
          if( dimension == PAMELA::VARIABLE_DIMENSION::SCALAR )
          {
            real64_array & property = cellBlock->AddProperty< real64_array >( m_fieldNamesInGEOSX[fieldIndex] );
            GEOSX_ERROR_IF( property.size() != LvArray::integerConversion< localIndex >( meshProperty->size() ),
                            "Viewer size (" << property.size() << ") mismatch with property size in PAMELA ("
                                            << meshProperty->size() << ") on " <<cellBlock->getName() );
            for( int cellIndex = 0; cellIndex < property.size(); cellIndex++ )
            {
              property[cellIndex] = meshProperty->get_data( cellIndex )[0];
            }
          }
          else if( dimension == PAMELA::VARIABLE_DIMENSION::VECTOR )
          {
            array1d< R1Tensor > & property = cellBlock->AddProperty< array1d< R1Tensor > >( m_fieldNamesInGEOSX[fieldIndex] );
            GEOSX_ERROR_IF( property.size() * 3 != LvArray::integerConversion< localIndex >( meshProperty->size() ),
                            "Viewer size (" << property.size() * 3<< ") mismatch with property size in PAMELA ("
                                            << meshProperty->size() << ") on " <<cellBlock->getName() );
            for( int cellIndex = 0; cellIndex < cellBlock->size(); cellIndex++ )
            {
              for( int dim = 0; dim < 3; dim++ )
              {
                property[cellIndex][dim] = meshProperty->get_data( cellIndex )[dim];
              }
            }
          }
          else
          {
            GEOSX_ERROR( "Dimension of " <<  m_fieldNamesInGEOSX[fieldIndex] << " is not supported for import in GEOSX" );
          }
        }
      }
    }
  }
  
  /// Import surfaces
  std::cout << "begin surface " << std::endl;
  auto polygonPartMap = std::get< 0 >( PAMELA::getPolygonPartMap( m_pamelaMesh.get(), 0 ));
  for( auto surfaceItr = polygonPartMap.begin(); surfaceItr != polygonPartMap.end(); ++surfaceItr )
  {
    auto surfacePtr = surfaceItr->second;
    auto splitLabel = stringutilities::Tokenize( surfacePtr->Label, "_" );
    string surfaceName = splitLabel[splitLabel.size() -2 ];

    SortedArray< localIndex > & curNodeSet  = nodeSets.registerWrapper< SortedArray< localIndex > >( std::string( surfaceName ) )->reference();
    for( auto cellBlockIterator = surfacePtr->SubParts.begin();
         cellBlockIterator != surfacePtr->SubParts.end(); cellBlockIterator++ )
    {
      auto cellBlockPAMELA = cellBlockIterator->second;
      auto cellBlockType = cellBlockPAMELA->ElementType;
      auto cellBlockName = ElementToLabel.at( cellBlockType );
      if( cellBlockName == "TRIANGLE"  || cellBlockName == "QUAD")
      {
        for( auto cellItr = cellBlockPAMELA->SubCollection.begin_owned();
             cellItr != cellBlockPAMELA->SubCollection.end_owned();
             cellItr++ )
        {
          auto cornerList = (*cellItr)->get_vertexList();
          for( auto corner :cornerList )
          {
            curNodeSet.insert( corner->get_localIndex() );
          }
        }
      }
    }
  }

}

void PAMELAMeshGenerator::GetElemToNodesRelationInBox( const std::string & GEOSX_UNUSED_PARAM( elementType ),
                                                       const int GEOSX_UNUSED_PARAM( index )[],
                                                       const int & GEOSX_UNUSED_PARAM( iEle ),
                                                       int GEOSX_UNUSED_PARAM( nodeIDInBox )[],
                                                       const int GEOSX_UNUSED_PARAM( node_size ) )
{}

REGISTER_CATALOG_ENTRY( MeshGeneratorBase, PAMELAMeshGenerator, std::string const &, Group * const )
}<|MERGE_RESOLUTION|>--- conflicted
+++ resolved
@@ -110,11 +110,8 @@
   arrayView1d< globalIndex > const & nodeLocalToGlobal = nodeManager->localToGlobalMap();
 
   Group & nodeSets = nodeManager->sets();
-<<<<<<< HEAD
-=======
   SortedArray< localIndex > & allNodes  = nodeSets.registerWrapper< SortedArray< localIndex > >( std::string( "all" ) )->reference();
 
->>>>>>> 9a0019eb
   R1Tensor xMax( std::numeric_limits< real64 >::min(),
                  std::numeric_limits< real64 >::min(),
                  std::numeric_limits< real64 >::min());

/*
 * ------------------------------------------------------------------------------------------------------------
 * SPDX-License-Identifier: LGPL-2.1-only
 *
 * Copyright (c) 2018-2019 Lawrence Livermore National Security LLC
 * Copyright (c) 2018-2019 The Board of Trustees of the Leland Stanford Junior University
 * Copyright (c) 2018-2019 Total, S.A
 * Copyright (c) 2019-     GEOSX Contributors
 * All right reserved
 *
 * See top level LICENSE, COPYRIGHT, CONTRIBUTORS, NOTICE, and ACKNOWLEDGEMENTS files for details.
 * ------------------------------------------------------------------------------------------------------------
 */

/**
 * @file SoloEvent.cpp
 */

#include "SoloEvent.hpp"

namespace geosx
{

using namespace dataRepository;


SoloEvent::SoloEvent( const std::string & name,
                      Group * const parent ):
  EventBase( name, parent ),
  m_targetTime( -1.0 ),
  m_targetCycle( -1 ),
  m_targetExactTimestep( 0 )
{
  registerWrapper( viewKeyStruct::targetTimeString, &m_targetTime, false )->
    setApplyDefaultValue( -1.0 )->
    setInputFlag( InputFlags::OPTIONAL )->
    setDescription( "Targeted time to execute the event." );

  registerWrapper( viewKeyStruct::targetCycleString, &m_targetCycle, false )->
    setApplyDefaultValue( -1 )->
    setInputFlag( InputFlags::OPTIONAL )->
    setDescription( "Targeted cycle to execute the event." );

  registerWrapper( viewKeyStruct::targetExactTimestepString, &m_targetExactTimestep, false )->
    setApplyDefaultValue( 1 )->
    setInputFlag( InputFlags::OPTIONAL )->
    setDescription(
    "If this option is set, the event will reduce its timestep requests to match the specified execution time exactly: dt_request = min(dt_request, t_target - time))." );
}


SoloEvent::~SoloEvent()
{}


<<<<<<< HEAD
void SoloEvent::EstimateEventTiming(real64 const time,
                                    real64 const dt, 
                                    integer const cycle,
                                    DomainPartition * GEOSX_UNUSED_PARAM( domain ))
=======
void SoloEvent::EstimateEventTiming( real64 const time,
                                     real64 const dt,
                                     integer const cycle,
                                     Group * GEOSX_UNUSED_PARAM( domain ))
>>>>>>> 6b8717ce
{
  // Check event status
  if( m_lastCycle < 0 )
  {
    if( m_targetTime >= 0.0 )
    {
      if( dt <= 0 )
      {
        SetForecast( std::numeric_limits< integer >::max());
      }
      else
      {
        // Note: add a small value to this forecast to account for floating point errors
        real64 forecast = ((m_targetTime - time) / dt) + 1e-10;
        SetForecast( static_cast< integer >(std::min( forecast, 1e9 )));
      }
    }
    else
    {
      SetForecast( m_targetCycle - cycle );
    }
  }
  else
  {
    SetForecast( std::numeric_limits< integer >::max());
  }
}


real64 SoloEvent::GetEventTypeDtRequest( real64 const time )
{
  real64 requestedDt = std::numeric_limits< real64 >::max();

  // Note: if m_lastCycle is set, then the event has already executed
  if((m_lastCycle < 0) && (m_targetTime > 0) && (m_targetExactTimestep > 0))
  {
    // This extra step is necessary to prevent the event manager from
    // falling into a dt=0 loop
    real64 tmp_t = std::nextafter( time, time + 1.0 );
    if( tmp_t < m_targetTime )
    {
      requestedDt = std::min( requestedDt, m_targetTime - time );
    }
  }

  return requestedDt;
}



REGISTER_CATALOG_ENTRY( EventBase, SoloEvent, std::string const &, Group * const )
} /* namespace geosx */<|MERGE_RESOLUTION|>--- conflicted
+++ resolved
@@ -53,17 +53,10 @@
 {}
 
 
-<<<<<<< HEAD
-void SoloEvent::EstimateEventTiming(real64 const time,
-                                    real64 const dt, 
-                                    integer const cycle,
-                                    DomainPartition * GEOSX_UNUSED_PARAM( domain ))
-=======
 void SoloEvent::EstimateEventTiming( real64 const time,
                                      real64 const dt,
                                      integer const cycle,
-                                     Group * GEOSX_UNUSED_PARAM( domain ))
->>>>>>> 6b8717ce
+                                     DomainPartition * GEOSX_UNUSED_PARAM( domain ))
 {
   // Check event status
   if( m_lastCycle < 0 )

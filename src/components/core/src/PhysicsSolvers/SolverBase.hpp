--- conflicted
+++ resolved
@@ -51,12 +51,7 @@
                          dataRepository::ManagedGroup& domain ) = 0;
 
 
-<<<<<<< HEAD
-
-  using CatalogInterface = cxx_utilities::CatalogInterface< SolverBase, std::string const &, SynchronizedGroup * const >;
-=======
   using CatalogInterface = cxx_utilities::CatalogInterface< SolverBase, std::string const &, ManagedGroup * const >;
->>>>>>> e1b7d84c
   static CatalogInterface::CatalogType& GetCatalog();
 
 private:

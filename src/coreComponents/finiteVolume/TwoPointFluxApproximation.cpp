--- conflicted
+++ resolved
@@ -599,15 +599,9 @@
   coefficient = elemManager->ConstructViewAccessor< array1d<R1Tensor>,
                                                     arrayView1d<R1Tensor const> >(m_coeffName);
 
-<<<<<<< HEAD
 //  integer_array const & faceGhostRank = faceManager->getReference<integer_array>(ObjectManagerBase::
 //                                                                                 viewKeyStruct::
 //                                                                                 ghostRankString);
-=======
-  arrayView1d<integer const> const & faceGhostRank = faceManager->getReference<integer_array>(ObjectManagerBase::
-                                                                                 viewKeyStruct::
-                                                                                 ghostRankString);
->>>>>>> b394e516
 
   ArrayOfArraysView< localIndex const > const & faceToNodes = faceManager->nodeList();
 

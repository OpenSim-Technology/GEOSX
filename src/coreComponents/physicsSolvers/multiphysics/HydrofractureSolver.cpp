/*
 * ------------------------------------------------------------------------------------------------------------
 * SPDX-License-Identifier: LGPL-2.1-only
 *
 * Copyright (c) 2018-2019 Lawrence Livermore National Security LLC
 * Copyright (c) 2018-2019 The Board of Trustees of the Leland Stanford Junior University
 * Copyright (c) 2018-2019 Total, S.A
 * Copyright (c) 2019-     GEOSX Contributors
 * All right reserved
 *
 * See top level LICENSE, COPYRIGHT, CONTRIBUTORS, NOTICE, and ACKNOWLEDGEMENTS files for details.
 * ------------------------------------------------------------------------------------------------------------
 */

/**
 * @file HydrofractureSolver.cpp
 *
 */


#include "HydrofractureSolver.hpp"

#include "common/TimingMacros.hpp"
#include "constitutive/ConstitutiveManager.hpp"
#include "constitutive/contact/ContactRelationBase.hpp"
#include "constitutive/fluid/SingleFluidBase.hpp"
#include "finiteElement/Kinematics.h"
#include "finiteVolume/FiniteVolumeManager.hpp"
#include "finiteVolume/FluxApproximationBase.hpp"
#include "managers/DomainPartition.hpp"
#include "managers/FieldSpecification/FieldSpecificationManager.hpp"
#include "managers/NumericalMethodsManager.hpp"
#include "mesh/FaceElementRegion.hpp"
#include "mesh/MeshForLoopInterface.hpp"
#include "meshUtilities/ComputationalGeometry.hpp"
#include "physicsSolvers/fluidFlow/FlowSolverBase.hpp"
#include "physicsSolvers/solidMechanics/SolidMechanicsLagrangianFEM.hpp"
#include "rajaInterface/GEOS_RAJA_Interface.hpp"
#include "linearAlgebra/utilities/LAIHelperFunctions.hpp"


namespace geosx
{

using namespace dataRepository;
using namespace constitutive;

HydrofractureSolver::HydrofractureSolver( const std::string& name,
                                      Group * const parent ):
  SolverBase(name,parent),
  m_solidSolverName(),
  m_flowSolverName(),
  m_couplingTypeOptionString("FixedStress"),
  m_couplingTypeOption(),
  m_solidSolver(nullptr),
  m_flowSolver(nullptr),
  m_maxNumResolves(10)
{
  registerWrapper(viewKeyStruct::solidSolverNameString, &m_solidSolverName, 0)->
    setInputFlag(InputFlags::REQUIRED)->
    setDescription("Name of the solid mechanics solver to use in the poroelastic solver");

  registerWrapper(viewKeyStruct::fluidSolverNameString, &m_flowSolverName, 0)->
    setInputFlag(InputFlags::REQUIRED)->
    setDescription("Name of the fluid mechanics solver to use in the poroelastic solver");

  registerWrapper(viewKeyStruct::couplingTypeOptionStringString, &m_couplingTypeOptionString, 0)->
    setInputFlag(InputFlags::REQUIRED)->
    setDescription("Coupling option: (FixedStress, TightlyCoupled)");

  registerWrapper(viewKeyStruct::contactRelationNameString, &m_contactRelationName, 0)->
    setInputFlag(InputFlags::REQUIRED)->
    setDescription("Name of contact relation to enforce constraints on fracture boundary.");

  registerWrapper(viewKeyStruct::maxNumResolvesString, &m_maxNumResolves, 0)->
    setApplyDefaultValue(10)->
    setInputFlag(InputFlags::OPTIONAL)->
    setDescription("Value to indicate how many resolves may be executed to perform surface generation after the execution of flow and mechanics solver. ");

}

void HydrofractureSolver::RegisterDataOnMesh( dataRepository::Group * const GEOSX_UNUSED_ARG( MeshBodies ) )
{

}

void HydrofractureSolver::ImplicitStepSetup( real64 const & time_n,
                                             real64 const & dt,
                                             DomainPartition * const domain,
                                             DofManager & GEOSX_UNUSED_ARG( dofManager ),
                                             ParallelMatrix & GEOSX_UNUSED_ARG( matrix ),
                                             ParallelVector & GEOSX_UNUSED_ARG( rhs ),
                                             ParallelVector & GEOSX_UNUSED_ARG( solution ) )
{
  m_solidSolver = this->getParent()->GetGroup<SolidMechanicsLagrangianFEM>(m_solidSolverName);
  m_flowSolver = this->getParent()->GetGroup<FlowSolverBase>(m_flowSolverName);

  m_solidSolver->ImplicitStepSetup( time_n, dt, domain,
                                    m_solidSolver->getDofManager(),
                                    m_solidSolver->getSystemMatrix(),
                                    m_solidSolver->getSystemRhs(),
                                    m_solidSolver->getSystemSolution() );

  m_flowSolver->ImplicitStepSetup( time_n, dt, domain,
                                   m_flowSolver->getDofManager(),
                                   m_flowSolver->getSystemMatrix(),
                                   m_flowSolver->getSystemRhs(),
                                   m_flowSolver->getSystemSolution() );
}

void HydrofractureSolver::ImplicitStepComplete( real64 const& time_n,
                                                real64 const& dt,
                                                DomainPartition * const domain)
{
  m_flowSolver->ImplicitStepComplete( time_n, dt, domain );
  m_solidSolver->ImplicitStepComplete( time_n, dt, domain );
}

void HydrofractureSolver::PostProcessInput()
{
  string ctOption = this->getReference<string>(viewKeyStruct::couplingTypeOptionStringString);

  if( ctOption == "FixedStress" )
  {
    this->m_couplingTypeOption = couplingTypeOption::FixedStress;
  }
  else if( ctOption == "TightlyCoupled" )
  {
    this->m_couplingTypeOption = couplingTypeOption::TightlyCoupled;
  }
  else
  {
    GEOS_ERROR("invalid coupling type option");
  }

}

void HydrofractureSolver::InitializePostInitialConditions_PreSubGroups(Group * const GEOSX_UNUSED_ARG( problemManager ) )
{

}

HydrofractureSolver::~HydrofractureSolver()
{
  // TODO Auto-generated destructor stub
}

void HydrofractureSolver::ResetStateToBeginningOfStep( DomainPartition * const domain )
{
  m_flowSolver->ResetStateToBeginningOfStep(domain);
  m_solidSolver->ResetStateToBeginningOfStep(domain);
}

real64 HydrofractureSolver::SolverStep( real64 const & time_n,
                                        real64 const & dt,
                                        int const cycleNumber,
                                        DomainPartition * const domain )
{
  real64 dtReturn = dt;

  SolverBase * const surfaceGenerator =  this->getParent()->GetGroup<SolverBase>("SurfaceGen");

  if( m_couplingTypeOption == couplingTypeOption::FixedStress )
  {
    dtReturn = SplitOperatorStep( time_n, dt, cycleNumber, domain->group_cast<DomainPartition*>() );
  }
  else if( m_couplingTypeOption == couplingTypeOption::TightlyCoupled )
  {

    ImplicitStepSetup( time_n,
                       dt,
                       domain,
                       m_dofManager,
                       m_matrix,
                       m_rhs,
                       m_solution );

    int const maxIter = m_maxNumResolves + 1;
    for( int solveIter=0 ; solveIter<maxIter ; ++solveIter )
    {
      int locallyFractured = 0;
      int globallyFractured = 0;

      SetupSystem( domain,
                   m_dofManager,
                   m_matrix,
                   m_rhs,
                   m_solution  );

      if( solveIter>0 )
      {
        m_solidSolver->ResetStressToBeginningOfStep( domain );
      }

      // currently the only method is implicit time integration
      dtReturn = this->NonlinearImplicitStep( time_n,
                                              dt,
                                              cycleNumber,
                                              domain,
                                              m_dofManager,
                                              m_matrix,
                                              m_rhs,
                                              m_solution );

      m_solidSolver->updateStress( domain );

      if( surfaceGenerator!=nullptr )
      {
        if( surfaceGenerator->SolverStep( time_n, dt, cycleNumber, domain ) > 0 )
        {
          locallyFractured = 1;
        }
        MpiWrapper::allReduce( &locallyFractured,
                               &globallyFractured,
                               1,
                               MPI_MAX,
                               MPI_COMM_GEOSX );
      }
      if( globallyFractured == 0 )
      {
        break;
      }
      else
      {
        if( getLogLevel() >= 1 )
        {
          GEOS_LOG_RANK_0("  Fracture propagation. Re-entering Newton Solve.");
        }
      }
    }

    // final step for completion of timestep. typically secondary variable updates and cleanup.
    ImplicitStepComplete( time_n, dtReturn, domain );
  }
  return dtReturn;
}

void HydrofractureSolver::UpdateDeformationForCoupling( DomainPartition * const domain )
{
  MeshLevel * const meshLevel = domain->getMeshBody(0)->getMeshLevel(0);
  ElementRegionManager * const elemManager = meshLevel->getElemManager();
  NodeManager * const nodeManager = meshLevel->getNodeManager();
  FaceManager * const faceManager = meshLevel->getFaceManager();

  arrayView1d<R1Tensor> const & u = nodeManager->getReference< array1d<R1Tensor> >( keys::TotalDisplacement );
  arrayView1d<R1Tensor const> const & faceNormal = faceManager->faceNormal();
  // arrayView1d<real64 const> const & faceArea = faceManager->faceArea();
  ArrayOfArraysView< localIndex const > const & faceToNodeMap = faceManager->nodeList();

  ConstitutiveManager const * const
  constitutiveManager = domain->GetGroup<ConstitutiveManager>(keys::ConstitutiveManager);

  ContactRelationBase const * const
  contactRelation = constitutiveManager->GetGroup<ContactRelationBase>(m_contactRelationName);

  elemManager->forElementRegions<FaceElementRegion>([&]( FaceElementRegion * const faceElemRegion )
  {
    faceElemRegion->forElementSubRegions<FaceElementSubRegion>([&]( FaceElementSubRegion * const subRegion )
    {
      arrayView1d<real64> const & aperture = subRegion->getElementAperture();
      arrayView1d<real64> const & volume = subRegion->getElementVolume();
      arrayView1d<real64> const & deltaVolume = subRegion->getReference<array1d<real64> >(FlowSolverBase::viewKeyStruct::deltaVolumeString);
      arrayView1d<real64 const> const & area = subRegion->getElementArea();
      arrayView2d< localIndex const > const & elemsToFaces = subRegion->faceList();

      for( localIndex kfe=0 ; kfe<subRegion->size() ; ++kfe )
      {
        localIndex const kf0 = elemsToFaces[kfe][0];
        localIndex const kf1 = elemsToFaces[kfe][1];
        localIndex const numNodesPerFace = faceToNodeMap.sizeOfArray(kf0);
        R1Tensor temp;
        for( localIndex a=0 ; a<numNodesPerFace ; ++a )
        {
          temp += u[faceToNodeMap(kf0, a)];
          temp -= u[faceToNodeMap(kf1, a)];
        }
        //area[kfe] = faceArea[kf0];


        // TODO this needs a proper contact based strategy for aperture
        aperture[kfe] = -Dot(temp,faceNormal[kf0]) / numNodesPerFace;
        aperture[kfe] = contactRelation->effectiveAperture( aperture[kfe] );

        deltaVolume[kfe] = aperture[kfe] * area[kfe] - volume[kfe];
      }

    });
  });

}





real64 HydrofractureSolver::SplitOperatorStep( real64 const & GEOSX_UNUSED_ARG( time_n ),
                                               real64 const & dt,
                                               integer const GEOSX_UNUSED_ARG( cycleNumber ),
                                               DomainPartition * const GEOSX_UNUSED_ARG( domain ) )
{
  real64 dtReturn = dt;
//  real64 dtReturnTemporary = dtReturn;
//
//  m_flowSolver->ImplicitStepSetup( time_n, dt, domain, getLinearSystemRepository() );
//  m_solidSolver->ImplicitStepSetup( time_n, dt, domain, getLinearSystemRepository() );
//  this->ImplicitStepSetup( time_n, dt, domain, getLinearSystemRepository() );
//
//
//
//  fluidSolver.ImplicitStepSetup( time_n, dt, domain,
//                                 fluidSolver.getDofManager(),
//                                 fluidSolver.getSystemMatrix(),
//                                 fluidSolver.getSystemRhs(),
//                                 fluidSolver.getSystemSolution() );
//
//  solidSolver.ImplicitStepSetup( time_n, dt, domain,
//                                 solidSolver.getDofManager(),
//                                 solidSolver.getSystemMatrix(),
//                                 solidSolver.getSystemRhs(),
//                                 solidSolver.getSystemSolution() );
//
//  this->UpdateDeformationForCoupling(domain);
//
//  int iter = 0;
//  while (iter < solverParams->maxIterNewton() )
//  {
//    if (iter == 0)
//    {
//      // reset the states of all slave solvers if any of them has been reset
//      m_flowSolver->ResetStateToBeginningOfStep( domain );
//      m_solidSolver->ResetStateToBeginningOfStep( domain );
//      ResetStateToBeginningOfStep( domain );
//    }
//    LOG_LEVEL_RANK_0( 1, "\tIteration: " << iter+1  << ", FlowSolver: " );
//
//    // call assemble to fill the matrix and the rhs
//    m_flowSolver->AssembleSystem( domain, getLinearSystemRepository(), time_n+dt, dt );
//
//    // apply boundary conditions to system
//    m_flowSolver->ApplyBoundaryConditions( domain, getLinearSystemRepository(), time_n, dt );
//
//    // call the default linear solver on the system
//    m_flowSolver->SolveSystem( getLinearSystemRepository(),
//                 getSystemSolverParameters() );
//
//    // apply the system solution to the fields/variables
//    m_flowSolver->ApplySystemSolution( getLinearSystemRepository(), 1.0, domain );
//
//    if (dtReturnTemporary < dtReturn)
//    {
//      iter = 0;
//      dtReturn = dtReturnTemporary;
//      continue;
//    }
//
////    if (m_fluidSolver->getSystemSolverParameters()->numNewtonIterations() == 0 && iter > 0 && getLogLevel() >= 1)
////    {
////      GEOS_LOG_RANK_0( "***** The iterative coupling has converged in " << iter  << " iterations! *****\n" );
////      break;
////    }
//
//    if (getLogLevel() >= 1)
//    {
//      GEOS_LOG_RANK_0( "\tIteration: " << iter+1  << ", MechanicsSolver: " );
//    }
//
//    // call assemble to fill the matrix and the rhs
//    m_solidSolver->AssembleSystem( domain, getLinearSystemRepository(), time_n+dt, dt );
//
//
//    ApplyFractureFluidCoupling( domain, *getLinearSystemRepository() );
//
//    // apply boundary conditions to system
//    m_solidSolver->ApplyBoundaryConditions( domain, getLinearSystemRepository(), time_n, dt );
//
//    // call the default linear solver on the system
//    m_solidSolver->SolveSystem( getLinearSystemRepository(),
//                 getSystemSolverParameters() );
//
//    // apply the system solution to the fields/variables
//    m_solidSolver->ApplySystemSolution( getLinearSystemRepository(), 1.0, domain );
//
//    if( m_flowSolver->CalculateResidualNorm( getLinearSystemRepository(), domain ) < solverParams->newtonTol() &&
//        m_solidSolver->CalculateResidualNorm( getLinearSystemRepository(), domain ) < solverParams->newtonTol() )
//    {
//      GEOS_LOG_RANK_0( "***** The iterative coupling has converged in " << iter  << " iterations! *****\n" );
//      break;
//    }
//
//    if (dtReturnTemporary < dtReturn)
//    {
//      iter = 0;
//      dtReturn = dtReturnTemporary;
//      continue;
//    }
////    if (m_solidSolver->getSystemSolverParameters()->numNewtonIterations() > 0)
//    {
//      this->UpdateDeformationForCoupling(domain);
////      m_fluidSolver->UpdateState(domain);
//    }
//    ++iter;
//  }
//
//  this->ImplicitStepComplete( time_n, dt, domain );

  return dtReturn;
}

real64 HydrofractureSolver::ExplicitStep( real64 const& time_n,
                                          real64 const& dt,
                                          const int cycleNumber,
                                          DomainPartition * const domain )
{
  GEOSX_MARK_FUNCTION;
  m_solidSolver->ExplicitStep( time_n, dt, cycleNumber, domain );
  m_flowSolver->SolverStep( time_n, dt, cycleNumber, domain );

  return dt;
}


void HydrofractureSolver::SetupDofs( DomainPartition const * const domain,
                                     DofManager & dofManager ) const
{
  GEOSX_MARK_FUNCTION;
  m_solidSolver->SetupDofs( domain, dofManager );
  m_flowSolver->SetupDofs( domain, dofManager );

  dofManager.addCoupling( keys::TotalDisplacement,
                          FlowSolverBase::viewKeyStruct::pressureString,
                          DofManager::Connectivity::Elem );
}

void HydrofractureSolver::SetupSystem( DomainPartition * const domain,
                                       DofManager & GEOSX_UNUSED_ARG( dofManager ),
                                       ParallelMatrix & GEOSX_UNUSED_ARG( matrix ),
                                       ParallelVector & GEOSX_UNUSED_ARG( rhs ),
                                       ParallelVector & GEOSX_UNUSED_ARG( solution ) )
{
  GEOSX_MARK_FUNCTION;
  m_flowSolver->ResetViews( domain );

  m_solidSolver->SetupSystem( domain,
                           m_solidSolver->getDofManager(),
                           m_solidSolver->getSystemMatrix(),
                           m_solidSolver->getSystemRhs(),
                           m_solidSolver->getSystemSolution() );

  m_flowSolver->SetupSystem( domain,
                           m_flowSolver->getDofManager(),
                           m_flowSolver->getSystemMatrix(),
                           m_flowSolver->getSystemRhs(),
                           m_flowSolver->getSystemSolution() );



  // TODO: once we move to a monolithic matrix, we can just use SolverBase implementation

//  dofManager.setSparsityPattern( m_matrix01,
//                                 keys::TotalDisplacement,
//                                 FlowSolverBase::viewKeyStruct::pressureString );
//
//  dofManager.setSparsityPattern( m_matrix10,
//                                 FlowSolverBase::viewKeyStruct::pressureString,
//                                 keys::TotalDisplacement );


  m_matrix01.createWithLocalSize( m_solidSolver->getSystemMatrix().localRows(),
                                  m_flowSolver->getSystemMatrix().localCols(),
                                  9,
                                  MPI_COMM_GEOSX);
  m_matrix10.createWithLocalSize( m_flowSolver->getSystemMatrix().localCols(),
                                  m_solidSolver->getSystemMatrix().localRows(),
                                  24,
                                  MPI_COMM_GEOSX);

  MeshLevel * const mesh = domain->getMeshBodies()->GetGroup<MeshBody>(0)->getMeshLevel(0);
  NodeManager * const nodeManager = mesh->getNodeManager();
  ElementRegionManager * const elemManager = mesh->getElemManager();

  std::unique_ptr<CRSMatrix<real64,localIndex,localIndex> > &
  derivativeFluxResidual_dAperture = m_flowSolver->getRefDerivativeFluxResidual_dAperture();
  {

    localIndex numRows = 0;
    localIndex numCols = 0;
    string_array const & flowRegions = m_flowSolver->getTargetRegions();
    elemManager->forElementSubRegions( flowRegions, [&]( ElementSubRegionBase const * const elementSubRegion )
    {
      numRows += elementSubRegion->size();
      numCols += elementSubRegion->size();
    });

    derivativeFluxResidual_dAperture = std::make_unique<CRSMatrix<real64,localIndex,localIndex>>( numRows, numCols );

    derivativeFluxResidual_dAperture->reserveNonZeros( m_flowSolver->getSystemMatrix().localNonzeros() );
    localIndex maxRowSize = -1;
    for( localIndex row=0 ; row<m_flowSolver->getSystemMatrix().localRows() ; ++row )
    {
      localIndex const rowSize = m_flowSolver->getSystemMatrix().getLocalRowGlobalLength( row );
      maxRowSize = maxRowSize > rowSize ? maxRowSize : rowSize;

      derivativeFluxResidual_dAperture->reserveNonZeros( row,
                                                         rowSize );
    }
    for( localIndex row=m_flowSolver->getSystemMatrix().localRows() ; row<numRows ; ++row )
    {
      derivativeFluxResidual_dAperture->reserveNonZeros( row,
                                                         maxRowSize );
    }


  }
//  CRSMatrixView<real64,localIndex,localIndex const> const &
//  derivativeFluxResidual_dAperture = m_flowSolver->getDerivativeFluxResidual_dAperture();



  string const presDofKey = m_flowSolver->getDofManager().getKey( FlowSolverBase::viewKeyStruct::pressureString );
  string const dispDofKey = m_solidSolver->getDofManager().getKey( keys::TotalDisplacement );

  arrayView1d<globalIndex> const &
  dispDofNumber =  nodeManager->getReference<globalIndex_array>( dispDofKey );

  elemManager->forElementSubRegions<FaceElementSubRegion>([&]( FaceElementSubRegion const * const elementSubRegion )
  {
    localIndex const numElems = elementSubRegion->size();
    array1d<array1d<localIndex > > const & elemsToNodes = elementSubRegion->nodeList();
    arrayView1d<globalIndex> const &
    faceElementDofNumber = elementSubRegion->getReference< array1d<globalIndex> >( presDofKey );

    for( localIndex k=0 ; k<numElems ; ++k )
    {
      globalIndex const activeFlowDOF = faceElementDofNumber[k];
      localIndex const numNodesPerElement = elemsToNodes[k].size();
      array1d<globalIndex> activeDisplacementDOF(3 * numNodesPerElement);
      array1d<real64> values( 3*numNodesPerElement );
      values = 1;

      for( localIndex a=0 ; a<numNodesPerElement ; ++a )
      {
        for( int d=0 ; d<3 ; ++d )
        {
          activeDisplacementDOF[a * 3 + d] = dispDofNumber[elemsToNodes[k][a]] + d;
        }
      }

      m_matrix01.insert( activeDisplacementDOF.data(),
                         &activeFlowDOF,
                         values.data(),
                         activeDisplacementDOF.size(),
                         1 );

      m_matrix10.insert( &activeFlowDOF,
                         activeDisplacementDOF.data(),
                         values.data(),
                         1,
                         activeDisplacementDOF.size() );
    }
  });

  NumericalMethodsManager const * numericalMethodManager =
    domain->getParent()->GetGroup<NumericalMethodsManager>( keys::numericalMethodsManager );

  FiniteVolumeManager const * fvManager =
    numericalMethodManager->GetGroup<FiniteVolumeManager>( keys::finiteVolumeManager );

  FluxApproximationBase const * fluxApprox = fvManager->getFluxApproximation( m_flowSolver->getDiscretization() );


  fluxApprox->forStencils<FaceElementStencil>( [&]( FaceElementStencil const & stencil )
  {
//    forall_in_range<serialPolicy>( 0, stencil.size(), GEOSX_LAMBDA ( localIndex iconn )
    for( localIndex iconn=0 ; iconn<stencil.size() ; ++iconn)
    {
      localIndex const numFluxElems = stencil.stencilSize(iconn);
      typename FaceElementStencil::IndexContainerViewConstType const & seri = stencil.getElementRegionIndices();
      typename FaceElementStencil::IndexContainerViewConstType const & sesri = stencil.getElementSubRegionIndices();
      typename FaceElementStencil::IndexContainerViewConstType const & sei = stencil.getElementIndices();

      FaceElementSubRegion const * const
      elementSubRegion = elemManager->GetRegion(seri[iconn][0])->GetSubRegion<FaceElementSubRegion>(sesri[iconn][0]);

//      GEOS_LOG_RANK("connector, numLocal, numGhost: "<<iconn<<", "<<elementSubRegion->size()-elementSubRegion->GetNumberOfGhosts()<<", "<<elementSubRegion->GetNumberOfGhosts());
//      GEOS_LOG_RANK("connector, numRows, numCols: "<<iconn<<", "<<derivativeFluxResidual_dAperture->numRows()<<", "<<derivativeFluxResidual_dAperture->numColumns());

      array1d<array1d<localIndex > > const & elemsToNodes = elementSubRegion->nodeList();

//      arrayView1d<integer const> const & ghostRank = elementSubRegion->GhostRank();

      arrayView1d<globalIndex> const &
      faceElementDofNumber = elementSubRegion->getReference< array1d<globalIndex> >( presDofKey );
      for( localIndex k0=0 ; k0<numFluxElems ; ++k0 )
      {
        globalIndex const activeFlowDOF = faceElementDofNumber[sei[iconn][k0]];

        for( localIndex k1=0 ; k1<numFluxElems ; ++k1 )
        {
//          GEOS_LOG_RANK("ei0, ei1, nonZeroCapacitys: "<<sei[iconn][k0]<<", "<<sei[iconn][k1]<<", "<<derivativeFluxResidual_dAperture->nonZeroCapacity(sei[iconn][k0]));
          derivativeFluxResidual_dAperture->insertNonZero( sei[iconn][k0],sei[iconn][k1], 0.0 );

          localIndex const numNodesPerElement = elemsToNodes[sei[iconn][k1]].size();
          array1d<globalIndex> activeDisplacementDOF(3 * numNodesPerElement);
          array1d<real64> values( 3*numNodesPerElement );
          values = 1;

          for( localIndex a=0 ; a<numNodesPerElement ; ++a )
          {
            for( int d=0 ; d<3 ; ++d )
            {
              activeDisplacementDOF[a * 3 + d] = dispDofNumber[elemsToNodes[sei[iconn][k1]][a]] + d;
            }
          }

          m_matrix10.insert( &activeFlowDOF,
                             activeDisplacementDOF.data(),
                             values.data(),
                             1,
                             activeDisplacementDOF.size() );
        }
      }
    }//);

  });


  m_matrix01.close();
  m_matrix10.close();





}

void HydrofractureSolver::AssembleSystem( real64 const time,
                                          real64 const dt,
                                          DomainPartition * const domain,
                                          DofManager const & GEOSX_UNUSED_ARG( dofManager ),
                                          ParallelMatrix & GEOSX_UNUSED_ARG( matrix ),
                                          ParallelVector & GEOSX_UNUSED_ARG( rhs ) )
{
  GEOSX_MARK_FUNCTION;
  m_solidSolver->AssembleSystem( time,
                                 dt,
                                 domain,
                                 m_solidSolver->getDofManager(),
                                 m_solidSolver->getSystemMatrix(),
                                 m_solidSolver->getSystemRhs() );

  m_flowSolver->AssembleSystem( time,
                                dt,
                                domain,
                                m_flowSolver->getDofManager(),
                                m_flowSolver->getSystemMatrix(),
                                m_flowSolver->getSystemRhs() );



  AssembleForceResidualDerivativeWrtPressure( domain, &m_matrix01, &(m_solidSolver->getSystemRhs()) );

  AssembleFluidMassResidualDerivativeWrtDisplacement( domain, &m_matrix10, &(m_flowSolver->getSystemRhs()) );
}

void HydrofractureSolver::ApplyBoundaryConditions( real64 const time,
                                                   real64 const dt,
                                                   DomainPartition * const domain,
                                                   DofManager const & GEOSX_UNUSED_ARG( dofManager ),
                                                   ParallelMatrix & GEOSX_UNUSED_ARG( matrix ),
                                                   ParallelVector & GEOSX_UNUSED_ARG( rhs ) )
{
  GEOSX_MARK_FUNCTION;
  m_solidSolver->ApplyBoundaryConditions( time,
                                          dt,
                                          domain,
                                          m_solidSolver->getDofManager(),
                                          m_solidSolver->getSystemMatrix(),
                                          m_solidSolver->getSystemRhs() );

  MeshLevel * const mesh = domain->getMeshBodies()->GetGroup<MeshBody>(0)->getMeshLevel(0);

  FieldSpecificationManager const * const fsManager = FieldSpecificationManager::get();
  string const dispDofKey = m_solidSolver->getDofManager().getKey( keys::TotalDisplacement );
  NodeManager const * const nodeManager = mesh->getNodeManager();
  arrayView1d<globalIndex const> const & dispDofNumber = nodeManager->getReference<globalIndex_array>( dispDofKey );
  arrayView1d<integer const> const & nodeGhostRank = nodeManager->GhostRank();

  fsManager->Apply( time + dt,
                     domain,
                     "nodeManager",
                     keys::TotalDisplacement,
                     [&]( FieldSpecificationBase const * const bc,
                          string const &,
                          set<localIndex> const & targetSet,
                          Group * const ,
                          string const  )
  {
    set<localIndex> localSet;
    for( auto const & a : targetSet )
    {
      if( nodeGhostRank[a]<0 )
      {
        localSet.insert(a);
      }
    }
    bc->ZeroSystemRowsForBoundaryCondition<LAInterface>( localSet,
                                                         dispDofNumber,
                                                         m_matrix01 );
  } );


  m_flowSolver->ApplyBoundaryConditions( time,
                                         dt,
                                         domain,
                                         m_flowSolver->getDofManager(),
                                         m_flowSolver->getSystemMatrix(),
                                         m_flowSolver->getSystemRhs() );

  string const presDofKey = m_flowSolver->getDofManager().getKey( FlowSolverBase::viewKeyStruct::pressureString );

  fsManager->Apply( time + dt,
                    domain,
                    "ElementRegions",
                    FlowSolverBase::viewKeyStruct::pressureString,
                    [&]( FieldSpecificationBase const * const fs,
                         string const &,
                         set<localIndex> const & lset,
                         Group * subRegion,
                         string const & ) -> void
  {
    arrayView1d<globalIndex const> const &
    dofNumber = subRegion->getReference< array1d<globalIndex> >( presDofKey );
    arrayView1d<integer const> const & ghostRank = subRegion->group_cast<ObjectManagerBase*>()->GhostRank();

    set<localIndex> localSet;
    for( auto const & a : lset )
    {
      if( ghostRank[a]<0 )
      {
        localSet.insert(a);
      }
    }

    fs->ZeroSystemRowsForBoundaryCondition<LAInterface>( localSet,
                                                         dofNumber,
                                                         m_matrix10 );
  });

  // scale system.  we do this here because it is the last "assembly" related step.
  // TODO: revisit Assemble(), ApplyBC(), Scale() sequence in SolverBase

  m_densityScaling = 1e-3;
  m_pressureScaling = 1e9;

  m_matrix01.scale(m_pressureScaling);
  m_matrix10.scale(m_pressureScaling*m_densityScaling);
  m_flowSolver->getSystemMatrix().scale(m_pressureScaling*m_pressureScaling*m_densityScaling);
  m_flowSolver->getSystemRhs().scale(m_pressureScaling*m_densityScaling);

 
  // debugging info.  can probably be trimmed once everything is working.

  if( m_logLevel >= 3 )
  {
    // Before outputting anything generate permuation matrix and permute.
    ElementRegionManager * const elemManager = mesh->getElemManager();

    LAIHelperFunctions::CreatePermutationMatrix(nodeManager,
                                                m_solidSolver->getSystemMatrix().globalRows(),
                                                m_solidSolver->getSystemMatrix().globalCols(),
                                                3,
                                                m_solidSolver->getDofManager().getKey( keys::TotalDisplacement ),
                                                m_permutationMatrix0);

    LAIHelperFunctions::CreatePermutationMatrix(elemManager,
                                                m_flowSolver->getSystemMatrix().globalRows(),
                                                m_flowSolver->getSystemMatrix().globalCols(),
                                                1,
                                                m_flowSolver->getDofManager().getKey( FlowSolverBase::viewKeyStruct::pressureString ),
                                                m_permutationMatrix1);

    GEOS_LOG_RANK_0("***********************************************************");
    GEOS_LOG_RANK_0("matrix00");
    GEOS_LOG_RANK_0("***********************************************************");
//    LAIHelperFunctions::PrintPermutedMatrix(m_solidSolver->getSystemMatrix(), m_permutationMatrix0, std::cout);
    m_solidSolver->getSystemMatrix().print(std::cout);
    MpiWrapper::Barrier();

    GEOS_LOG_RANK_0("***********************************************************");
    GEOS_LOG_RANK_0("matrix01");
    GEOS_LOG_RANK_0("***********************************************************");
//    LAIHelperFunctions::PrintPermutedMatrix(m_matrix01, m_permutationMatrix0, m_permutationMatrix1, std::cout);
    m_matrix01.print(std::cout);
    MpiWrapper::Barrier();

    GEOS_LOG_RANK_0("***********************************************************");
    GEOS_LOG_RANK_0("matrix10");
    GEOS_LOG_RANK_0("***********************************************************");
//    LAIHelperFunctions::PrintPermutedMatrix(m_matrix10, m_permutationMatrix1, m_permutationMatrix0, std::cout);
    m_matrix10.print(std::cout);
    MpiWrapper::Barrier();

    GEOS_LOG_RANK_0("***********************************************************");
    GEOS_LOG_RANK_0("matrix11");
    GEOS_LOG_RANK_0("***********************************************************");
//    LAIHelperFunctions::PrintPermutedMatrix(m_flowSolver->getSystemMatrix(), m_permutationMatrix1, std::cout);
    m_flowSolver->getSystemMatrix().print(std::cout);
    MpiWrapper::Barrier();

    GEOS_LOG_RANK_0("***********************************************************");
    GEOS_LOG_RANK_0("residual0");
    GEOS_LOG_RANK_0("***********************************************************");
//    LAIHelperFunctions::PrintPermutedVector(m_solidSolver->getSystemRhs(), m_permutationMatrix0, std::cout);
    m_solidSolver->getSystemRhs().print(std::cout);
    MpiWrapper::Barrier();

    GEOS_LOG_RANK_0("***********************************************************");
    GEOS_LOG_RANK_0("residual1");
    GEOS_LOG_RANK_0("***********************************************************");
//    LAIHelperFunctions::PrintPermutedVector(m_flowSolver->getSystemRhs(), m_permutationMatrix1, std::cout);
    m_flowSolver->getSystemRhs().print(std::cout);
    MpiWrapper::Barrier();
  }

  if( getLogLevel() >= 3 )
  {
    SystemSolverParameters * const solverParams = getSystemSolverParameters();
    integer newtonIter = solverParams->numNewtonIterations();

    {
      string filename = "matrix00_" + std::to_string( time ) + "_" + std::to_string( newtonIter ) + ".mtx";
      m_solidSolver->getSystemMatrix().write( filename, true );
      GEOS_LOG_RANK_0( "matrix00: written to " << filename );
    }
    {
      string filename = "matrix01_" + std::to_string( time ) + "_" + std::to_string( newtonIter ) + ".mtx";
      m_matrix01.write( filename, true );
      GEOS_LOG_RANK_0( "matrix01: written to " << filename );
    }
    {
      string filename = "matrix10_" + std::to_string( time ) + "_" + std::to_string( newtonIter ) + ".mtx";
      m_matrix10.write( filename, true );
      GEOS_LOG_RANK_0( "matrix10: written to " << filename );
    }
    {
      string filename = "matrix11_" + std::to_string( time ) + "_" + std::to_string( newtonIter ) + ".mtx";
      m_flowSolver->getSystemMatrix().write( filename, true );
      GEOS_LOG_RANK_0( "matrix11: written to " << filename );
    }
    {
      string filename = "residual0_" + std::to_string( time ) + "_" + std::to_string( newtonIter ) + ".mtx";
      m_solidSolver->getSystemRhs().write( filename, true );
      GEOS_LOG_RANK_0( "residual0: written to " << filename );
    }
    {
      string filename = "residual1_" + std::to_string( time ) + "_" + std::to_string( newtonIter ) + ".mtx";
      m_flowSolver->getSystemRhs().write( filename, true );
      GEOS_LOG_RANK_0( "residual1: written to " << filename );
    }
  }

}

real64
HydrofractureSolver::
CalculateResidualNorm( DomainPartition const * const domain,
                       DofManager const & GEOSX_UNUSED_ARG( dofManager ),
                       ParallelVector const & GEOSX_UNUSED_ARG( rhs ) )
{
  GEOSX_MARK_FUNCTION;

  real64 const fluidResidual = m_flowSolver->getSystemRhs().norm2();
  real64 const solidResidual = m_solidSolver->getSystemRhs().norm2();

  /*
  real64 const fluidResidual = m_flowSolver->CalculateResidualNorm( domain,
                                                                    m_flowSolver->getDofManager(),
                                                                    m_flowSolver->getSystemRhs() );

  real64 const solidResidual = m_solidSolver->CalculateResidualNorm( domain,
                                                                     m_solidSolver->getDofManager(),
                                                                     m_solidSolver->getSystemRhs() );
  */

  // print out some information regarding the displacement and pressure fields.
  // note that this is somewhat confusing because "displacement" is the current displacement,
  // while "pressure" is the previous timestep pressure and needs to have "deltaPressure" added.
  // TODO: consistify naming to newField and oldField, or oldField and deltaField.

  if(getLogLevel() >= 2 && m_systemSolverParameters.numNewtonIterations() > 0)
  {
    real64 maxDu = m_solidSolver->getSystemSolution().normInf();
    real64 maxDp = m_flowSolver->getSystemSolution().normInf();

    ParallelVector vecU, vecP;
    m_solidSolver->getDofManager().setVector( vecU );
    m_flowSolver->getDofManager().setVector( vecP );

    MeshLevel const * const mesh = domain->getMeshBodies()->GetGroup<MeshBody>(0)->getMeshLevel(0); // TODO: camelCase getGrou<>
    NodeManager const * const nodeManager = mesh->getNodeManager();
    ElementRegionManager const * const elemManager = mesh->getElemManager();

    m_solidSolver->getDofManager().copyFieldToVector( nodeManager, keys::TotalDisplacement, 1.0, vecU, keys::TotalDisplacement );

    elemManager->forElementSubRegions<FaceElementSubRegion>([&]( FaceElementSubRegion const * const subRegion )->void
    {
      m_flowSolver->getDofManager().copyFieldToVector( subRegion, "pressure", 1.0, vecP, "pressure" ); 
      m_flowSolver->getDofManager().addFieldToVector( subRegion, "deltaPressure", 1.0, vecP, "pressure" ); //TODO: use proper keys
    });

    real64 maxU = vecU.normInf();
    real64 maxP = vecP.normInf();

    GEOS_LOG_RANK_0("    --- Solution Info ----------------------------------");
    GEOS_LOG_RANK_0("    Relative Change: U=" << std::scientific << maxDu/maxU << " P=" << maxDp/maxP);
    GEOS_LOG_RANK_0("    Total Change:    U=" << std::scientific << maxDu << " P=" << maxDp);
    GEOS_LOG_RANK_0("    Current Max:     U=" << std::scientific << maxU << " P=" << maxP);
    GEOS_LOG_RANK_0("    Residual:        U=" << std::scientific << solidResidual << " P=" << fluidResidual);
    GEOS_LOG_RANK_0("    ----------------------------------------------------");
  }
 
  return fluidResidual + solidResidual;
}



void
HydrofractureSolver::
AssembleForceResidualDerivativeWrtPressure( DomainPartition * const domain,
                                            ParallelMatrix * const matrix01,
                                            ParallelVector * const rhs0 )
{
  GEOSX_MARK_FUNCTION;
  MeshLevel * const mesh = domain->getMeshBodies()->GetGroup<MeshBody>(0)->getMeshLevel(0);

  FaceManager const * const faceManager = mesh->getFaceManager();
  NodeManager * const nodeManager = mesh->getNodeManager();
  ElementRegionManager * const elemManager = mesh->getElemManager();

  arrayView1d<R1Tensor const> const & faceNormal = faceManager->faceNormal();
  ArrayOfArraysView< localIndex const > const & faceToNodeMap = faceManager->nodeList();

  arrayView1d<R1Tensor> const &
  fext = nodeManager->getReference< array1d<R1Tensor> >( SolidMechanicsLagrangianFEM::viewKeyStruct::forceExternal );
  fext = {0,0,0};

  string const presDofKey = m_flowSolver->getDofManager().getKey( FlowSolverBase::viewKeyStruct::pressureString );
  string const dispDofKey = m_solidSolver->getDofManager().getKey( keys::TotalDisplacement );

  arrayView1d<globalIndex> const &
  dispDofNumber =  nodeManager->getReference<globalIndex_array>( dispDofKey );


  matrix01->open();
  matrix01->zero();
  rhs0->open();

  elemManager->forElementSubRegions<FaceElementSubRegion>([&]( FaceElementSubRegion * const subRegion )->void
  {

    arrayView1d<globalIndex> const &
    faceElementDofNumber = subRegion->getReference< array1d<globalIndex> >( presDofKey );

    if( subRegion->hasWrapper( "pressure" ) )
    {
      arrayView1d<real64 const> const & fluidPressure = subRegion->getReference<array1d<real64> >("pressure");
      arrayView1d<real64 const> const & deltaFluidPressure = subRegion->getReference<array1d<real64> >("deltaPressure");
      arrayView1d<integer const> const & ghostRank = subRegion->GhostRank();
      arrayView1d<real64> const & area = subRegion->getElementArea();
      arrayView2d< localIndex const > const & elemsToFaces = subRegion->faceList();

      forall_in_range<serialPolicy>( 0,
                                   subRegion->size(),
                                   GEOSX_LAMBDA ( localIndex const kfe )
      {
        R1Tensor Nbar = faceNormal[elemsToFaces[kfe][0]];
        Nbar -= faceNormal[elemsToFaces[kfe][1]];
        Nbar.Normalize();

        localIndex const kf0 = elemsToFaces[kfe][0];
        localIndex const numNodesPerFace = faceToNodeMap.sizeOfArray(kf0);

        globalIndex rowDOF[24];
        real64 nodeRHS[24];
        stackArray2d<real64, 12*12> dRdP(numNodesPerFace*3, 1);
        globalIndex colDOF = faceElementDofNumber[kfe];


        real64 const Ja = area[kfe] / numNodesPerFace;

        //          std::cout<<"fluidPressure["<<kfe<<"] = "<<fluidPressure[kfe]+deltaFluidPressure[kfe]<<std::endl;
        real64 nodalForceMag = ( fluidPressure[kfe]+deltaFluidPressure[kfe] ) * Ja;
        R1Tensor nodalForce(Nbar);
        nodalForce *= nodalForceMag;

        //          std::cout << "    rank " << MpiWrapper::Comm_rank(MPI_COMM_GEOSX) << ", faceElement " << kfe << std::endl;
        //          std::cout << "    fluid pressure " << fluidPressure[kfe]+deltaFluidPressure[kfe] << std::endl;
        //          std::cout << "    nodalForce " << nodalForce << std::endl;
        for( localIndex kf=0 ; kf<2 ; ++kf )
        {
          localIndex const faceIndex = elemsToFaces[kfe][kf];


          for( localIndex a=0 ; a<numNodesPerFace ; ++a )
          {

            for( int i=0 ; i<3 ; ++i )
            {
              rowDOF[3*a+i] = dispDofNumber[faceToNodeMap(faceIndex, a)] + i;
              nodeRHS[3*a+i] = - nodalForce[i] * pow(-1,kf);
              fext[faceToNodeMap(faceIndex, a)][i] += - nodalForce[i] * pow(-1,kf);

              dRdP(3*a+i,0) = - Ja * Nbar[i] * pow(-1,kf);
              // this is for debugging
              //                if (dispDofNumber[faceToNodeMap(faceIndex, a)] == 0 || dispDofNumber[faceToNodeMap(faceIndex, a)] == 6 || dispDofNumber[faceToNodeMap(faceIndex, a)] == 12 || dispDofNumber[faceToNodeMap(faceIndex, a)] == 18)
              //                  std::cout << "rank " << MpiWrapper::Comm_rank(MPI_COMM_GEOSX) << "DOF index " << dispDofNumber[faceToNodeMap(faceIndex, a)] + i << " contribution " << nodeRHS[3*a+i] << std::endl;

            }
          }
          if( ghostRank[kfe] < 0 )
          {

            rhs0->add( rowDOF,
                       nodeRHS,
                       numNodesPerFace*3 );


            matrix01->add( rowDOF,
                           &colDOF,
                           dRdP.data(),
                           numNodesPerFace * 3,
                           1 );
          }
        }
      });
    }
  });

  rhs0->close();
  matrix01->close();
  rhs0->close();

}


void
HydrofractureSolver::
AssembleFluidMassResidualDerivativeWrtDisplacement( DomainPartition const * const domain,
                                                    ParallelMatrix * const matrix10,
                                                    ParallelVector * const GEOSX_UNUSED_ARG( rhs0 ) )
{
  GEOSX_MARK_FUNCTION;

  MeshLevel const * const mesh = domain->getMeshBodies()->GetGroup<MeshBody>(0)->getMeshLevel(0);
  ElementRegionManager const * const elemManager = mesh->getElemManager();
  FaceManager const * const faceManager = mesh->getFaceManager();
  NodeManager const * const nodeManager = mesh->getNodeManager();
  ConstitutiveManager const * const constitutiveManager = domain->getConstitutiveManager();

  string const constitutiveName = constitutiveManager->GetGroup(m_flowSolver->fluidIndex())->getName();
  string const presDofKey = m_flowSolver->getDofManager().getKey( FlowSolverBase::viewKeyStruct::pressureString );
  string const dispDofKey = m_solidSolver->getDofManager().getKey( keys::TotalDisplacement );

  CRSMatrixView<real64 const,localIndex const,localIndex const> const &
  dFluxResidual_dAperture = m_flowSolver->getDerivativeFluxResidual_dAperture();

  ContactRelationBase const * const
  contactRelation = constitutiveManager->GetGroup<ContactRelationBase>( m_contactRelationName );

  matrix10->open();
  matrix10->zero();

  elemManager->forElementSubRegionsComplete<FaceElementSubRegion>( this->m_targetRegions,
                                                                   [&] ( localIndex GEOSX_UNUSED_ARG( er ),
                                                                         localIndex GEOSX_UNUSED_ARG( esr ),
                                                                         ElementRegionBase const * const GEOSX_UNUSED_ARG( region ),
                                                                         FaceElementSubRegion const * const subRegion )
  {


    dataRepository::Group const * const constitutiveGroup = subRegion->GetConstitutiveModels();
    dataRepository::Group const * const constitutiveRelation = constitutiveGroup->GetGroup(constitutiveName);

    arrayView1d<integer const>     const & elemGhostRank = subRegion->GhostRank();
    arrayView1d<globalIndex const> const & presDofNumber = subRegion->getReference<array1d<globalIndex>>( presDofKey );
    arrayView1d<globalIndex const> const & dispDofNumber = nodeManager->getReference<array1d<globalIndex>>( dispDofKey );

    arrayView2d<real64 const> const &
    dens = constitutiveRelation->getReference<array2d<real64>>(SingleFluidBase::viewKeyStruct::densityString);

    arrayView1d<real64 const> const & aperture  = subRegion->getElementAperture();
    arrayView1d<real64 const> const & area      = subRegion->getElementArea();

    arrayView2d<localIndex const> const & elemsToFaces = subRegion->faceList();
    ArrayOfArraysView< localIndex const > const & faceToNodeMap = faceManager->nodeList();

    arrayView1d<R1Tensor const> const & faceNormal = faceManager->faceNormal();


    forall_in_range<serialPolicy>( 0, subRegion->size(), GEOSX_LAMBDA ( localIndex ei )
    {
      //if (elemGhostRank[ei] < 0)
      {
        globalIndex const elemDOF = presDofNumber[ei];
        localIndex const numNodesPerFace = faceToNodeMap.sizeOfArray(elemsToFaces[ei][0]);
        real64 const dAccumulationResidualdAperture = dens[ei][0] * area[ei];


        globalIndex nodeDOF[8*3];

        R1Tensor Nbar = faceNormal[elemsToFaces[ei][0]];
        Nbar -= faceNormal[elemsToFaces[ei][1]];
        Nbar.Normalize();

        stackArray1d<real64, 24> dRdU(2*numNodesPerFace*3);

        // Accumulation derivative
        if (elemGhostRank[ei] < 0)
        {
          //GEOS_LOG_RANK( "dAccumulationResidualdAperture("<<ei<<") = "<<dAccumulationResidualdAperture );
          for( localIndex kf=0 ; kf<2 ; ++kf )
          {
            for( localIndex a=0 ; a<numNodesPerFace ; ++a )
            {
              for( int i=0 ; i<3 ; ++i )
              {
                nodeDOF[ kf*3*numNodesPerFace + 3*a+i] = dispDofNumber[faceToNodeMap(elemsToFaces[ei][kf],a)] +i;
                real64 const dGap_dU = - pow(-1,kf) * Nbar[i] / numNodesPerFace;
                real64 const dAper_dU = contactRelation->dEffectiveAperture_dAperture( aperture[ei] ) * dGap_dU;
                dRdU(kf*3*numNodesPerFace + 3*a+i) = dAccumulationResidualdAperture * dAper_dU;
              }
            }
          }
          matrix10->add( elemDOF,
                         nodeDOF,
                         dRdU.data(),
                         2*numNodesPerFace*3 );
        }

        // flux derivative
        localIndex const numColumns = dFluxResidual_dAperture.numNonZeros(ei);
        arraySlice1d<localIndex const> const & columns = dFluxResidual_dAperture.getColumns( ei );
        arraySlice1d<real64 const> const & values = dFluxResidual_dAperture.getEntries( ei );

        for( localIndex kfe2=0 ; kfe2<numColumns ; ++kfe2 )
        {
          real64 dRdAper = values[kfe2];
          localIndex const ei2 = columns[kfe2];
//          GEOS_LOG_RANK( "dRdAper("<<ei<<", "<<ei2<<") = "<<dRdAper );

          for( localIndex kf=0 ; kf<2 ; ++kf )
          {
            for( localIndex a=0 ; a<numNodesPerFace ; ++a )
            {
              for( int i=0 ; i<3 ; ++i )
              {
                nodeDOF[ kf*3*numNodesPerFace + 3*a+i] = dispDofNumber[faceToNodeMap(elemsToFaces[ei2][kf],a)] +i;
                real64 const dGap_dU = - pow(-1,kf) * Nbar[i] / numNodesPerFace;
                real64 const dAper_dU = contactRelation->dEffectiveAperture_dAperture( aperture[ei2] ) * dGap_dU;
                dRdU(kf*3*numNodesPerFace + 3*a+i) = dRdAper * dAper_dU;
              }
            }
          }
          matrix10->add( elemDOF,
                         nodeDOF,
                         dRdU.data(),
                         2*numNodesPerFace*3 );

        }
      }
    });
  });

  matrix10->close();
}
void
HydrofractureSolver::
ApplySystemSolution( DofManager const & GEOSX_UNUSED_ARG( dofManager ),
                     ParallelVector const & GEOSX_UNUSED_ARG( solution ),
                     real64 const scalingFactor,
                     DomainPartition * const domain )
{
  GEOSX_MARK_FUNCTION;
  m_solidSolver->ApplySystemSolution( m_solidSolver->getDofManager(),
                                      m_solidSolver->getSystemSolution(),
                                      scalingFactor,
                                      domain );
  m_flowSolver->ApplySystemSolution( m_flowSolver->getDofManager(),
                                     m_flowSolver->getSystemSolution(),
                                     -scalingFactor,
                                     domain );

  this->UpdateDeformationForCoupling(domain);

}

}
#include "EpetraExt_MatrixMatrix.h"
#include "Thyra_OperatorVectorClientSupport.hpp"
#include "Thyra_AztecOOLinearOpWithSolveFactory.hpp"
#include "Thyra_AztecOOLinearOpWithSolve.hpp"
#include "Thyra_EpetraThyraWrappers.hpp"
#include "Thyra_EpetraLinearOp.hpp"
#include "Thyra_EpetraLinearOpBase.hpp"
#include "Thyra_LinearOpBase.hpp"
#include "Thyra_LinearOpWithSolveBase.hpp"
#include "Thyra_LinearOpWithSolveFactoryHelpers.hpp"
#include "Thyra_DefaultBlockedLinearOp.hpp"
#include "Thyra_DefaultIdentityLinearOp.hpp"
#include "Thyra_DefaultZeroLinearOp.hpp"
#include "Thyra_DefaultLinearOpSource.hpp"
#include "Thyra_DefaultPreconditioner.hpp"
#include "Thyra_EpetraThyraWrappers.hpp"
#include "Thyra_PreconditionerFactoryHelpers.hpp"
#include "Thyra_VectorStdOps.hpp"
#include "Thyra_PreconditionerFactoryHelpers.hpp"
#include "Thyra_DefaultInverseLinearOp.hpp"
#include "Thyra_PreconditionerFactoryBase.hpp"
#include "Thyra_get_Epetra_Operator.hpp"
#include "Thyra_MLPreconditionerFactory.hpp"


#include "Teuchos_ParameterList.hpp"
#include "Teuchos_RCP.hpp"
#include "Teuchos_Time.hpp"

#include "Stratimikos_DefaultLinearSolverBuilder.hpp"

namespace geosx
{

void print_norms( Epetra_FECrsMatrix * m_matrix[2][2],
                  Epetra_FEVector * m_rhs[2],
                  std::string nametag )
{
   int const rank = MpiWrapper::Comm_rank(MPI_COMM_WORLD );

   double matnorm[2][2];
   double rhsnorm[2];

   matnorm[0][0] = m_matrix[0][0]->NormInf();
   matnorm[0][1] = m_matrix[0][1]->NormInf();
   matnorm[1][0] = m_matrix[1][0]->NormInf();
   matnorm[1][1] = m_matrix[1][1]->NormInf();

   m_rhs[0]->NormInf(&(rhsnorm[0]));
   m_rhs[1]->NormInf(&(rhsnorm[1]));

   if( rank==0 )
   {
     printf("SolverBase :: Linear system inf-norms (%s)\n",nametag.c_str());
     printf("           ::   | %.1e %.1e | = | %.1e |\n",matnorm[0][0],matnorm[0][1],rhsnorm[0]);
     printf("           ::   | %.1e %.1e |   | %.1e |\n",matnorm[1][0],matnorm[1][1],rhsnorm[1]);
   }
}
using namespace Teuchos;
using namespace Thyra;

void scale2x2System( int const use_scaling,
                     Epetra_FECrsMatrix * m_matrix[2][2],
                     Epetra_FEVector * m_rhs[2],
                     RCP<Epetra_Vector> scaling [2][2] )
{
  GEOSX_MARK_FUNCTION;

  // ROW & COLUMN SCALING
  //
  // Scale the linear system with row and column scaling
  // matrices R and C.  The resulting linear system is
  //  (R.A.C).(Cinv.x) = R.b
  // We use the iterative method of Ruiz (2001) to
  // repeatedly update R and C until the desired scaling
  // is found. Note also that C must be saved to later
  // compute the true solution from the temporary solution
  //  x = C.x' where x' = Cinv.x

  // The diagonal scaling matrices are stored as four
  // vectors, one for each combination of row/column and
  // block 0/block 1.  We store them in a 2x2 array as
  // [ R0 C0 ;
  //   R1 C1 ]

  // note that we can extend this methodology to larger
  // block systems by storing a (n_blocks x 2) array:
  // [ R0 C0 ;
  //   R1 C1 ;
  //   .. ..
  //   Rn Cn ]

  const unsigned n_blocks = 2;           // algorithm *should* work for any block size n
  enum {ROW,COL};            // indexing to improve readability (ROW=0,COL=1)

    // complete scaling
  RCP<Epetra_Vector> scaling_k [n_blocks][2];  // scaling at iteration k

  if(use_scaling == 2)
  {
    // first print unscaled norms

    //    if(params->m_verbose >= 2)
    //    {
    //      print_norms(epetraSystem,"unscaled");
    //    }

    // allocate storage for our scaling vectors, and initialize
    // them to identity scalings (R=C=I).

    for(unsigned b=0; b<n_blocks; ++b)
    {
      scaling[b][ROW] = rcp(new Epetra_Vector(m_matrix[b][b]->RangeMap()));
      scaling[b][COL] = rcp(new Epetra_Vector(m_matrix[b][b]->DomainMap()));

      scaling[b][ROW]->PutScalar(1.0);
      scaling[b][COL]->PutScalar(1.0);

      scaling_k[b][ROW] = rcp(new Epetra_Vector(m_matrix[b][b]->RangeMap()));
      scaling_k[b][COL] = rcp(new Epetra_Vector(m_matrix[b][b]->DomainMap()));
    }

    // begin scaling iterations

    for(unsigned k=0; k<20; ++k)
    {
      // get row and column max norms for scaling

      for(unsigned a=0; a<n_blocks; ++a)
      {

        scaling_k[a][ROW]->PutScalar(0.0); // clear
        scaling_k[a][COL]->PutScalar(0.0); // clear

        Epetra_Vector tmp_row(m_matrix[a][a]->RangeMap());
        Epetra_Vector tmp_col(m_matrix[a][a]->DomainMap());

        for(unsigned b=0; b<n_blocks; ++b)
        {
          m_matrix[a][b]->InvRowMaxs(tmp_row); // 1/row_norms for block
          m_matrix[b][a]->InvColMaxs(tmp_col); // 1/col_norms for block

          tmp_row.Reciprocal(tmp_row); // row_norms for block
          tmp_col.Reciprocal(tmp_col); // col_norms for block

          scaling_k[a][ROW]->Update(1.0,tmp_row,1.0);  // add across blocks (A and B) or (C and D)
          scaling_k[a][COL]->Update(1.0,tmp_col,1.0);  // add across blocks (A and C) or (B and D)

          // note this last step defines a weird norm, i.e. the sum inf_norm(A)+inf_norm(B)
          // rather than inf_norm([A B]).  the first is just easier to compute using
          // built in operations.  this should not make much of a difference in terms
          // of actual performance, as we're just trying to get a reasonable scaling.
        }

        for(int i=0; i<scaling_k[a][ROW]->MyLength(); ++i)
          (*scaling_k[a][ROW])[i] = 1./sqrt((*scaling_k[a][ROW])[i]);  // use 1/sqrt(norm) for scaling
        for(int i=0; i<scaling_k[a][COL]->MyLength(); ++i)
          (*scaling_k[a][COL])[i] = 1./sqrt((*scaling_k[a][COL])[i]);  // use 1/sqrt(norm) for scaling

        scaling[a][ROW]->Multiply(1.0,*scaling[a][ROW],*scaling_k[a][ROW],0.0); // save total row scaling over all iterations
        scaling[a][COL]->Multiply(1.0,*scaling[a][COL],*scaling_k[a][COL],0.0); // save total col scaling over all iterations
      }

      // actually scale matrix A(k) = R(k).A(k-1).C(k)
      // also scale rhs b(k) = R(k)*b(k-1)
      // will scale solution x = C*x' after solve

      for(unsigned a=0; a<n_blocks; ++a)
      {
        for(unsigned b=0; b<n_blocks; ++b)
        {
          m_matrix[a][b]->LeftScale(*scaling_k[a][ROW]);
          m_matrix[a][b]->RightScale(*scaling_k[b][COL]);
        }
        m_rhs[a]->Multiply(1.0,*scaling_k[a][ROW],*m_rhs[a],0.0);
      }

      // check for convergence in desired row and column norms
      // and print info in verbose mode > 0

      double convergence = 0.0;
      double norm_threshold = 0.2;

      for(unsigned a=0; a<n_blocks; ++a)
        for(unsigned b=0; b<2; ++b)
        {
          double tmp[1];
          scaling_k[a][b]->Reciprocal(*scaling_k[a][b]);
          scaling_k[a][b]->NormInf(&(tmp[0]));
          tmp[0] = abs(1-pow(tmp[0],2));
          convergence = std::max(convergence,tmp[0]);
        }

      //if( partition.m_rank == 0 && params->m_verbose >= 2 )
//      {
//        if(k==0)
//        {
//          printf("SolverBase :: Re-scaling matrix \n");
//          printf("           ::   %d ... %.1e\n",k,convergence);
//        }
//        else
//          printf("           ::   %d ... %.1e\n",k,convergence);
//      }

      if(convergence < norm_threshold && k > 1) break;
    }

    //    if(params->m_verbose >= 2)
    //    {
    //      print_norms(epetraSystem,"scaled");
    //    }
  } // end scaling
  else if( use_scaling==1 )
  {

    // perform an explicit row scaling of the linear system,
    // R*A*x = R*b, where R is a diagonal scaling matrix.
    // we will use inverse row sums for the scaling.

    for(unsigned b=0; b<2; ++b)
    {
      Epetra_Vector scale_one(m_matrix[b][b]->RowMap());
      Epetra_Vector scale_two(m_matrix[b][b]->RowMap());

      Epetra_Vector scale_one_inv(m_matrix[b][b]->RowMap());
      Epetra_Vector scale_two_inv(m_matrix[b][b]->RowMap());

      m_matrix[b][0]->InvRowSums(scale_one_inv);
      m_matrix[b][1]->InvRowSums(scale_two_inv);
      scale_one.Reciprocal(scale_one_inv);
      scale_two.Reciprocal(scale_two_inv);  // not ideal, could choke if 1/0 or 1/NaN appears
      scale_one.Update(1.0,scale_two,1.0);
      scale_one_inv.Reciprocal(scale_one);

      for(unsigned c=0; c<2; ++c)
      {
        m_matrix[b][c]->LeftScale(scale_one_inv);
      }

      Epetra_MultiVector tmp (*m_rhs[b]);
      m_rhs[b]->Multiply(1.0,scale_one_inv,tmp,0.0);
    }
  }
}

void HydrofractureSolver::SolveSystem( DofManager const & GEOSX_UNUSED_ARG( dofManager ),
                                       ParallelMatrix & ,
                                       ParallelVector & ,
                                       ParallelVector &  )
{
  GEOSX_MARK_FUNCTION;

  // ... playground for new strategy ...
  
  //#define PLAYGROUND
  #ifdef PLAYGROUND
  GEOSX_MARK_BEGIN(PLAYGROUND);
  LinearSolverParameters solidParameters;
                         solidParameters.verbosity = 1;
                         solidParameters.solverType = "bicgstab";
                         solidParameters.dofsPerNode = 3;
                         solidParameters.krylov.tolerance = 1e-6;
                         solidParameters.krylov.maxIterations = 100;
                         solidParameters.preconditionerType = "amg";
                         solidParameters.amg.smootherType = "ilu";
                         solidParameters.amg.coarseType = "ilu";
                         solidParameters.amg.separateComponents = true;
                         solidParameters.amg.isSymmetric = true;
                         solidParameters.amg.numSweeps = 1;

  LinearSolverParameters fluidParameters;
                         fluidParameters.verbosity = 0;
                         fluidParameters.solverType = "bicgstab";
                         fluidParameters.krylov.tolerance = 1e-6;
                         fluidParameters.krylov.maxIterations = 100;
                         fluidParameters.preconditionerType = "amg";
                         fluidParameters.amg.smootherType = "ilu";
                         fluidParameters.amg.coarseType = "ilu";
                         fluidParameters.amg.isSymmetric = true;
                         fluidParameters.amg.numSweeps = 1;

  ParallelVector newRu (m_solidSolver->getSystemRhs()); 
  ParallelVector newRp (m_flowSolver->getSystemRhs()); 

  LinearSolver fluidKrylov( fluidParameters );
               fluidKrylov.solve(m_flowSolver->getSystemMatrix(),
                                 m_flowSolver->getSystemSolution(),
                                 m_flowSolver->getSystemRhs());

  m_matrix01.residual(m_flowSolver->getSystemSolution(),
                      m_solidSolver->getSystemRhs(),
                      newRu);  

  newRu.scale(-1.0);

  LinearSolver solidKrylov( solidParameters );
               solidKrylov.solve(m_solidSolver->getSystemMatrix(),
                                 m_solidSolver->getSystemSolution(),
                                 newRu);

  GEOSX_MARK_END(PLAYGROUND);
  return;
  #endif

  // ... begin old strategy ...

  SystemSolverParameters * const params = &m_systemSolverParameters;
  integer newtonIter = params->numNewtonIterations();

  using namespace Teuchos;
  using namespace Thyra;

  Teuchos::Time clock("solveClock");  

  GEOSX_MARK_BEGIN(Setup);
  Epetra_FECrsMatrix * p_matrix[2][2];
  Epetra_FEVector * p_rhs[2];
  Epetra_FEVector * p_solution[2];

  p_rhs[0] = m_solidSolver->getSystemRhs().unwrappedPointer();
  p_rhs[1] = m_flowSolver->getSystemRhs().unwrappedPointer();

  p_solution[0] = m_solidSolver->getSystemSolution().unwrappedPointer();
  p_solution[1] = m_flowSolver->getSystemSolution().unwrappedPointer();

  p_matrix[0][0] = m_solidSolver->getSystemMatrix().unwrappedPointer();
  p_matrix[0][1] = m_matrix01.unwrappedPointer();
  p_matrix[1][0] = m_matrix10.unwrappedPointer();
  p_matrix[1][1] = m_flowSolver->getSystemMatrix().unwrappedPointer();

    // SCHEME CHOICES
    //
    // there are several flags to control solver behavior.
    // these should be compared in a scaling study.
    //
    // -- whether to use a block diagonal or a full
    //    block triangular preconditioner.  false is
    //    probably better.
    // -- whether to perform an explicit scaling
    //    of the linear system before solving.  note
    //    that the matrix and rhs are modified in place
    //    by this operation.  true is probably better.
    // -- whether to use BiCGstab or GMRES for the
    //    krylov solver.  GMRES is generally more robust,
    //    BiCGstab sometimes shows better parallel performance.
    //    false is probably better.

  //const int  use_scaling       = params->m_scalingOption;  
  const bool use_diagonal_prec = true;
  const bool use_bicgstab      = params->m_useBicgstab;
 
  /* ...disable old scaling strategy ...
  const unsigned n_blocks = 2; // algorithm *should* work for any block size n
  enum {ROW,COL}; // indexing to improve readability (ROW=0,COL=1)
  RCP<Epetra_Vector> scaling[n_blocks][2];  // complete scaling
  scale2x2System( use_scaling, p_matrix, p_rhs, scaling );

  for(integer i=0; i<2; ++i)
  for(integer j=0; j<2; ++j)
  {
    real64 scale_norm;
    scaling[i][j]->Norm2(&scale_norm);
    GEOS_LOG_RANK_0("scale norm " << i << " " << j << " : " << scale_norm);
  }
  */

  /*
  const real64 pressureScale = 1e6;
  p_matrix[0][1]->Scale(pressureScale);
  p_matrix[1][0]->Scale(pressureScale);
  p_matrix[1][1]->Scale(pressureScale*pressureScale);
  p_rhs[1]->Scale(pressureScale);
  */

    // set initial guess to zero.  this is not strictly
    // necessary but is good for comparing solver performance.

  p_solution[0]->PutScalar(0.0);
  p_solution[1]->PutScalar(0.0);

    // create separate displacement component matrix

  clock.start(true);
  if(newtonIter==0)
  {
    m_blockDiagUU.reset(new ParallelMatrix());
    LAIHelperFunctions::SeparateComponentFilter(m_solidSolver->getSystemMatrix(),*m_blockDiagUU,3);
  }

    // create schur complement approximation matrix

  Epetra_CrsMatrix* schurApproxPP = NULL; // confirm we delete this at end of function!
  {
    Epetra_Vector diag(p_matrix[0][0]->RowMap());
    Epetra_Vector diagInv(p_matrix[0][0]->RowMap());
 
    p_matrix[0][0]->ExtractDiagonalCopy(diag); 
    diagInv.Reciprocal(diag);
 
    Epetra_FECrsMatrix DB(*p_matrix[0][1]);
    DB.LeftScale(diagInv);
    DB.FillComplete();

    Epetra_FECrsMatrix BtDB(Epetra_DataAccess::Copy,p_matrix[1][1]->RowMap(),1); 
    EpetraExt::MatrixMatrix::Multiply(*p_matrix[1][0],false,DB,false,BtDB);
    EpetraExt::MatrixMatrix::Add(BtDB,false,-1.0,*p_matrix[1][1],false,1.0,schurApproxPP);

    schurApproxPP->FillComplete();
  }
  double auxTime = clock.stop();
  GEOSX_MARK_END(Setup);

    // we want to use thyra to wrap epetra operators and vectors
    // for individual blocks.  this is an ugly conversion, but
    // it is basically just window dressing.
    //
    // note the use of Teuchos::RCP reference counted pointers.
    // The general syntax is usually one of:
    //
    //   RCP<T> Tptr = rcp(new T)
    //   RCP<T> Tptr = nonMemberConstructor();
    //   RCP<T> Tptr (t_ptr,false)
    //
    // where "false" implies the RCP does not own the object and
    // should not attempt to delete it when finished.

  GEOSX_MARK_BEGIN(THYRA_SETUP);

  RCP<const Thyra::LinearOpBase<double> >  matrix_block[2][2];
  RCP<Thyra::MultiVectorBase<double> >     lhs_block[2];
  RCP<Thyra::MultiVectorBase<double> >     rhs_block[2];

  for(unsigned i=0; i<2; ++i)
  for(unsigned j=0; j<2; ++j)
  {
    RCP<Epetra_Operator> mmm (&*p_matrix[i][j],false);
    matrix_block[i][j] = Thyra::epetraLinearOp(mmm);
  }

  RCP<Epetra_Operator> bbb(m_blockDiagUU->unwrappedPointer(),false);
  RCP<Epetra_Operator> ppp(schurApproxPP,false);

  RCP<const Thyra::LinearOpBase<double> >  blockDiagOp = Thyra::epetraLinearOp(bbb);
  RCP<const Thyra::LinearOpBase<double> >  schurOp = Thyra::epetraLinearOp(ppp);

  for(unsigned i=0; i<2; ++i)
  {
    RCP<Epetra_MultiVector> lll (&*p_solution[i],false);
    RCP<Epetra_MultiVector> rrr (&*p_rhs[i],false);

    lhs_block[i] = Thyra::create_MultiVector(lll,matrix_block[i][i]->domain());
    rhs_block[i] = Thyra::create_MultiVector(rrr,matrix_block[i][i]->range());
  }

    // now use thyra to create an operator representing
    // the full block 2x2 system

  RCP<const Thyra::LinearOpBase<double> > matrix = Thyra::block2x2(matrix_block[0][0],
                                                                   matrix_block[0][1],
                                                                   matrix_block[1][0],
                                                                   matrix_block[1][1]);

    // creating a representation of the blocked
    // rhs is a little uglier. (todo: check if there is
    // a cleaner way to do this.)

  RCP<Thyra::ProductMultiVectorBase<double> > rhs;
  {
    Teuchos::Array<RCP<Thyra::MultiVectorBase<double> > > mva;
    Teuchos::Array<RCP<const Thyra::VectorSpaceBase<double> > > mvs;

    for(unsigned i=0; i<2; ++i)
    {
      mva.push_back(rhs_block[i]);
      mvs.push_back(rhs_block[i]->range());
    }

    RCP<const Thyra::DefaultProductVectorSpace<double> > vs = Thyra::productVectorSpace<double>(mvs);

    rhs = Thyra::defaultProductMultiVector<double>(vs,mva);
  }

    // do the identical operation for the lhs

  RCP<Thyra::ProductMultiVectorBase<double> > lhs;

  {
    Teuchos::Array<RCP<Thyra::MultiVectorBase<double> > > mva;
    Teuchos::Array<RCP<const Thyra::VectorSpaceBase<double> > > mvs;

    for(unsigned i=0; i<2; ++i)
    {
      mva.push_back(lhs_block[i]);
      mvs.push_back(lhs_block[i]->range());
    }

    RCP<const Thyra::DefaultProductVectorSpace<double> > vs = Thyra::productVectorSpace<double>(mvs);

    lhs = Thyra::defaultProductMultiVector<double>(vs,mva);
  }

  GEOSX_MARK_END(THYRA_SETUP);

    // for the preconditioner, we need two approximate inverses,
    // one for the (0,0) block and one for the approximate
    // schur complement.  for now, we will use the (1,1) block
    // as our schur complement approximation, though we should
    // explore better approaches later.

    // we store both "sub operators" in a 1x2 array:

  RCP<const Thyra::LinearOpBase<double> > sub_op[2];

    // each implicit "inverse" is based on an inner krylov solver,
    // with their own sub-preconditioners.  this leads to a very
    // accurate approximation of the inverse operator, but can be
    // overly expensive.  the other option is to ditch the inner
    // krylov solver, and just use the sub-preconditioners directly.

    // the implicit inverse for each diagonal block is built in
    // three steps
    //   1.  define solver parameters
    //   2.  build a solver factory
    //   3.  build the inner solver operator

  clock.start(true);
  GEOSX_MARK_BEGIN(PRECONDITIONER);

  for(unsigned i=0; i<2; ++i) // loop over diagonal blocks
  {
    RCP<Teuchos::ParameterList> list = rcp(new Teuchos::ParameterList("precond_list"),true);

    if(params->m_useMLPrecond)
    {
      list->set("Preconditioner Type","ML");
      list->sublist("Preconditioner Types").sublist("ML").set("Base Method Defaults","SA");
      list->sublist("Preconditioner Types").sublist("ML").sublist("ML Settings").set("PDE equations",(i==0?3:1));
      list->sublist("Preconditioner Types").sublist("ML").sublist("ML Settings").set("ML output", 0);
      list->sublist("Preconditioner Types").sublist("ML").sublist("ML Settings").set("aggregation: type","Uncoupled");

      if(false/*i==0*/) // smoother for mechanics block
      {
        list->sublist("Preconditioner Types").sublist("ML").sublist("ML Settings").set("smoother: type","Chebyshev");
        list->sublist("Preconditioner Types").sublist("ML").sublist("ML Settings").set("smoother: sweeps",3);
        //list->sublist("Preconditioner Types").sublist("ML").sublist("ML Settings").set("coarse: type","Chebyshev");
        //list->sublist("Preconditioner Types").sublist("ML").sublist("ML Settings").set("coarse: sweeps",3);
      }
      else // smoother for flow block
      {
        list->sublist("Preconditioner Types").sublist("ML").sublist("ML Settings").set("smoother: type","ILU");
        list->sublist("Preconditioner Types").sublist("ML").sublist("ML Settings").set("smoother: sweeps",1);
      }

    }
    else // use ILU for both blocks
    {
      list->set("Preconditioner Type","Ifpack");
      list->sublist("Preconditioner Types").sublist("Ifpack").set("Prec Type","ILU");
    }

    Stratimikos::DefaultLinearSolverBuilder builder;
    builder.setParameterList(list);

    RCP<const Thyra::PreconditionerFactoryBase<double> > strategy = createPreconditioningStrategy(builder);
    RCP<Thyra::PreconditionerBase<double> > tmp;

    if(i==0)
      tmp = prec(*strategy,blockDiagOp);
    else
      tmp = prec(*strategy,schurOp);
      //tmp = prec(*strategy,matrix_block[i][i]);

    sub_op[i] = tmp->getUnspecifiedPrecOp();
  }
 

    // create zero operators for off diagonal blocks

  RCP<const Thyra::LinearOpBase<double> > zero_01
    = rcp(new Thyra::DefaultZeroLinearOp<double>(matrix_block[0][0]->range(),
                                                 matrix_block[1][1]->domain()));

  RCP<const Thyra::LinearOpBase<double> > zero_10
    = rcp(new Thyra::DefaultZeroLinearOp<double>(matrix_block[1][1]->range(),
                                                 matrix_block[0][0]->domain()));

    // now build the block preconditioner

  RCP<const Thyra::LinearOpBase<double> > preconditioner;

  if(use_diagonal_prec)
  {
    preconditioner = Thyra::block2x2(sub_op[0],zero_01,zero_10,sub_op[1]);
  }
  else
  {
    RCP<const Thyra::LinearOpBase<double> > eye_00
      = Teuchos::rcp(new Thyra::DefaultIdentityLinearOp<double>(matrix_block[0][0]->range()));

    RCP<const Thyra::LinearOpBase<double> > eye_11
      = Teuchos::rcp(new Thyra::DefaultIdentityLinearOp<double>(matrix_block[1][1]->range()));

    RCP<const Thyra::LinearOpBase<double> > mAinvB1, mB2Ainv;

    mAinvB1 = Thyra::scale(-1.0, Thyra::multiply(sub_op[0],matrix_block[0][1]) );
    mB2Ainv = Thyra::scale(-1.0, Thyra::multiply(matrix_block[1][0],sub_op[0]) );

    RCP<const Thyra::LinearOpBase<double> > Linv,Dinv,Uinv,Eye;

    Linv = Thyra::block2x2(eye_00,zero_01,mB2Ainv,eye_11);
    Dinv = Thyra::block2x2(sub_op[0],zero_01,zero_10,sub_op[1]);
    Uinv = Thyra::block2x2(eye_00,mAinvB1,zero_10,eye_11);

    //preconditioner = Thyra::multiply(Uinv,Dinv);
    //preconditioner = Thyra::multiply(Dinv,Linv);
    preconditioner = Thyra::multiply(Uinv,Dinv,Linv);
  }

  GEOSX_MARK_END(PRECONDITIONER);
  double setupTime = clock.stop();

    // define solver strategy for blocked system. this is
    // similar but slightly different from the sub operator
    // construction, since now we have a user defined preconditioner

  {
    RCP<Teuchos::ParameterList> list = rcp(new Teuchos::ParameterList("list"));
    
      list->set("Linear Solver Type","AztecOO");
      list->set("Preconditioner Type","None"); // will use user-defined P
      list->sublist("Linear Solver Types").sublist("AztecOO").sublist("Forward Solve").set("Max Iterations",params->m_maxIters);
      list->sublist("Linear Solver Types").sublist("AztecOO").sublist("Forward Solve").set("Tolerance",params->m_krylovTol);
      if(use_bicgstab)
        list->sublist("Linear Solver Types").sublist("AztecOO").sublist("Forward Solve").sublist("AztecOO Settings").set("Aztec Solver","BiCGStab");
      else
        list->sublist("Linear Solver Types").sublist("AztecOO").sublist("Forward Solve").sublist("AztecOO Settings").set("Aztec Solver","GMRES");

      if( params->getLogLevel()>=2 )
        list->sublist("Linear Solver Types").sublist("AztecOO").sublist("Forward Solve").sublist("AztecOO Settings").set("Output Frequency",1);
      else
      {
        list->sublist("Linear Solver Types").sublist("AztecOO").sublist("Forward Solve").sublist("AztecOO Settings").set("Output Frequency",0);
      }


    Stratimikos::DefaultLinearSolverBuilder builder;
    builder.setParameterList(list);

    RCP<const Thyra::LinearOpWithSolveFactoryBase<double> > strategy = createLinearSolveStrategy(builder);
    RCP<Thyra::LinearOpWithSolveBase<double> > solver = strategy->createOp();

    Thyra::initializePreconditionedOp<double>(*strategy,
                                               matrix,
                                               Thyra::rightPrec<double>(preconditioner),
                                               solver.ptr());

        // JAW: check "true" residual before solve.
        //      should remove after debugging because this is potentially slow
        //      and should just use iterative residual

    RCP<Thyra::VectorBase<double> > Ax = Thyra::createMember(matrix->range());
    RCP<Thyra::VectorBase<double> > r  = Thyra::createMember(matrix->range());
    {
      Thyra::apply(*matrix, Thyra::NOTRANS,*lhs,Ax.ptr());
      Thyra::V_VmV<double>(r.ptr(),*rhs,*Ax);
    }
    params->m_KrylovResidualInit = Thyra::norm(*r);

    // !!!! Actual Solve !!!!
    clock.start(true);
    GEOSX_MARK_BEGIN(SOLVER);
      Thyra::SolveStatus<double> status = solver->solve(Thyra::NOTRANS,*rhs,lhs.ptr());
    GEOSX_MARK_END(SOLVER);


    double solveTime = clock.stop();

        // JAW: check "true" residual after
        //      should remove after debugging because this is potentially slow

    {
      Thyra::apply(*matrix, Thyra::NOTRANS,*lhs,Ax.ptr());
      Thyra::V_VmV<double>(r.ptr(),*rhs,*Ax);
      params->m_KrylovResidualFinal = Thyra::norm(*r);
    }

    params->m_numKrylovIter = status.extraParameters->get<int>("Iteration Count");

    if( params->getLogLevel() >= 1 )
    {
      char output[200];
      sprintf( output,
               "LinSolve(iter,tol,ri, rf) = (%4d, %4.2e, %4.2e, %4.2e) ; ",
               params->m_numKrylovIter,
               params->m_krylovTol,
               params->m_KrylovResidualInit,
               params->m_KrylovResidualFinal );

      m_nlSolverOutputLog += output;
    }

<<<<<<< HEAD
    if( getLogLevel() >= 2 )
=======
    if( getLogLevel()>=2 )
>>>>>>> 6eecebbf
    {
      GEOS_LOG_RANK_0("    Linear Solver | Iter = " << params->m_numKrylovIter <<
                      " | TargetReduction " << params->m_krylovTol <<
                      " | AuxTime " << auxTime <<
                      " | SetupTime " << setupTime <<
                      " | SolveTime " << solveTime );
    }

    // apply column scaling C to get true solution x from x' = Cinv*x
    /*
    if(use_scaling==2)
    {
      for(unsigned b=0; b<n_blocks; ++b)
        p_solution[b]->Multiply(1.0,*scaling[b][COL],*p_solution[b],0.0);
    }
    */

    p_solution[1]->Scale(m_pressureScaling);

  }

    // put 00 matrix back to unscaled form

  /*
  if(use_scaling==2)
  {
    scaling[0][ROW]->Reciprocal(*scaling[0][ROW]);
    scaling[0][COL]->Reciprocal(*scaling[0][COL]);

    p_matrix[0][0]->LeftScale(*scaling[0][ROW]);
    p_matrix[0][0]->RightScale(*scaling[0][COL]);
  }
  */

  if( getLogLevel() == 2 )
  {
    /*
    ParallelVector permutedSol;
    ParallelVector const & solution = m_solidSolver->getSystemSolution();
    permutedSol.createWithLocalSize(m_solidSolver->getSystemMatrix().localRows(), MPI_COMM_GEOSX);
    m_permutationMatrix0.multiply(solution, permutedSol);
    permutedSol.close();
    */

    /*
    GEOS_LOG_RANK_0("***********************************************************");
    GEOS_LOG_RANK_0("solution0");
    GEOS_LOG_RANK_0("***********************************************************");
    solution.print(std::cout);
    std::cout<<std::endl;
    MPI_Barrier(MPI_COMM_GEOSX);

    GEOS_LOG_RANK_0("***********************************************************");
    GEOS_LOG_RANK_0("solution0");
    GEOS_LOG_RANK_0("***********************************************************");
    permutedSol.print(std::cout);

    GEOS_LOG_RANK_0("***********************************************************");
    GEOS_LOG_RANK_0("solution1");
    GEOS_LOG_RANK_0("***********************************************************");
    p_solution[1]->Print(std::cout);
    */
  }

  delete schurApproxPP;
}


real64
HydrofractureSolver::ScalingForSystemSolution( DomainPartition const * const domain,
                                                 DofManager const & GEOSX_UNUSED_ARG( dofManager ),
                                                 ParallelVector const & GEOSX_UNUSED_ARG( solution ) )
{
  return m_solidSolver->ScalingForSystemSolution( domain,
                                                  m_solidSolver->getDofManager(),
                                                  m_solidSolver->getSystemSolution() );
}

REGISTER_CATALOG_ENTRY( SolverBase, HydrofractureSolver, std::string const &, Group * const )
} /* namespace geosx */<|MERGE_RESOLUTION|>--- conflicted
+++ resolved
@@ -760,7 +760,7 @@
  
   // debugging info.  can probably be trimmed once everything is working.
 
-  if( m_logLevel >= 3 )
+  if( getLogLevel()>=3 )
   {
     // Before outputting anything generate permuation matrix and permute.
     ElementRegionManager * const elemManager = mesh->getElemManager();
@@ -1896,11 +1896,7 @@
       m_nlSolverOutputLog += output;
     }
 
-<<<<<<< HEAD
-    if( getLogLevel() >= 2 )
-=======
     if( getLogLevel()>=2 )
->>>>>>> 6eecebbf
     {
       GEOS_LOG_RANK_0("    Linear Solver | Iter = " << params->m_numKrylovIter <<
                       " | TargetReduction " << params->m_krylovTol <<

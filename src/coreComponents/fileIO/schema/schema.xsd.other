--- conflicted
+++ resolved
@@ -270,10 +270,6 @@
 		<xsd:attribute name="parentIndex" type="localIndex_array" />
 		<!--degreeFromCrack => connectivity distance from crack.-->
 		<xsd:attribute name="degreeFromCrack" type="integer_array" />
-		<!-- => Primary field variable-->
-		<xsd:attribute name="" type="real64_array" />
-		<!--blockLocalDofNumber_Laplace => Global DOF numbers for the primary field variable-->
-		<xsd:attribute name="blockLocalDofNumber_Laplace" type="globalIndex_array" />
 		<!--TotalDisplacement => An array that holds the total displacements on the nodes. => SolidMechanicsLagrangianSSLE, SolidMechanics_LagrangianFEM-->
 		<xsd:attribute name="TotalDisplacement" type="r1_array" />
 		<!--IncrementalDisplacement => An array that holds the incremental displacements for the current time step on the nodes. => SolidMechanicsLagrangianSSLE, SolidMechanics_LagrangianFEM-->
@@ -290,6 +286,10 @@
 		<xsd:attribute name="uhatTilde" type="r1_array" />
 		<!--trilinosIndex => (no description available)-->
 		<xsd:attribute name="trilinosIndex" type="globalIndex_array" />
+		<!-- => Primary field variable-->
+		<xsd:attribute name="" type="real64_array" />
+		<!--blockLocalDofNumber_Laplace => Global DOF numbers for the primary field variable-->
+		<xsd:attribute name="blockLocalDofNumber_Laplace" type="globalIndex_array" />
 	</xsd:complexType>
 	<xsd:complexType name="edgeManagerType">
 		<xsd:choice minOccurs="0" maxOccurs="unbounded">
@@ -357,19 +357,9 @@
 		<!--density => (no description available)-->
 		<xsd:attribute name="density" type="real64_array2d" />
 		<!--viscosity => (no description available)-->
-<<<<<<< HEAD
-		<xsd:attribute name="viscosity" type="real64_array" />
-=======
 		<xsd:attribute name="viscosity" type="real64_array2d" />
 		<!--mobility => (no description available)-->
 		<xsd:attribute name="mobility" type="real64_array" />
-		<!--parentIndex => Parent index of the face.-->
-		<xsd:attribute name="parentIndex" type="localIndex_array" />
-		<!--childIndex => child index of the face.-->
-		<xsd:attribute name="childIndex" type="localIndex_array" />
-		<!--ruptureState => Rupture state of the face.0=not ready for rupture. 1=ready for rupture. 2=ruptured-->
-		<xsd:attribute name="ruptureState" type="integer_array" />
->>>>>>> fd1caf90
 	</xsd:complexType>
 	<xsd:complexType name="ElementRegionsType">
 		<xsd:choice minOccurs="0" maxOccurs="unbounded">
@@ -847,16 +837,13 @@
 		<xsd:choice minOccurs="0" maxOccurs="unbounded">
 			<xsd:element name="DummySolver" type="DummySolverType" />
 			<xsd:element name="SurfaceGenerator" type="SurfaceGeneratorType" />
+			<xsd:element name="SolidMechanicsLagrangianSSLE" type="SolidMechanicsLagrangianSSLEType" />
+			<xsd:element name="Poroelastic" type="PoroelasticType" />
 			<xsd:element name="LaplaceFEM" type="LaplaceFEMType" />
-			<xsd:element name="Poroelastic" type="PoroelasticType" />
-<<<<<<< HEAD
-			<xsd:element name="SolidMechanicsLagrangianSSLE" type="SolidMechanicsLagrangianSSLEType" />
+			<xsd:element name="Hydrofracture" type="HydrofractureType" />
 			<xsd:element name="SolidMechanics_LagrangianFEM" type="SolidMechanics_LagrangianFEMType" />
 			<xsd:element name="SinglePhaseFlow" type="SinglePhaseFlowType" />
 			<xsd:element name="CompositionalMultiphaseFlow" type="CompositionalMultiphaseFlowType" />
-=======
-			<xsd:element name="Hydrofracture" type="HydrofractureType" />
->>>>>>> fd1caf90
 		</xsd:choice>
 		<!--blockSystemRepository => (no description available)-->
 		<xsd:attribute name="blockSystemRepository" type="geosx::systemSolverInterface::EpetraBlockSystem" />
@@ -881,24 +868,6 @@
 		<!--failCriterion => (no description available)-->
 		<xsd:attribute name="failCriterion" type="integer" />
 	</xsd:complexType>
-	<xsd:complexType name="LaplaceFEMType">
-		<xsd:choice minOccurs="0" maxOccurs="unbounded">
-			<xsd:element name="SystemSolverParameters" type="SystemSolverParametersType" maxOccurs="1" />
-		</xsd:choice>
-		<!--gravityVector => (no description available)-->
-		<xsd:attribute name="gravityVector" type="R1Tensor" />
-		<!--maxStableDt => Value of the Maximum Stable Timestep for this solver.-->
-		<xsd:attribute name="maxStableDt" type="real64" />
-	</xsd:complexType>
-	<xsd:complexType name="PoroelasticType">
-		<xsd:choice minOccurs="0" maxOccurs="unbounded">
-			<xsd:element name="SystemSolverParameters" type="SystemSolverParametersType" maxOccurs="1" />
-		</xsd:choice>
-		<!--gravityVector => (no description available)-->
-		<xsd:attribute name="gravityVector" type="R1Tensor" />
-		<!--maxStableDt => Value of the Maximum Stable Timestep for this solver.-->
-		<xsd:attribute name="maxStableDt" type="real64" />
-	</xsd:complexType>
 	<xsd:complexType name="SolidMechanicsLagrangianSSLEType">
 		<xsd:choice minOccurs="0" maxOccurs="unbounded">
 			<xsd:element name="SystemSolverParameters" type="SystemSolverParametersType" maxOccurs="1" />
@@ -909,6 +878,33 @@
 		<xsd:attribute name="maxStableDt" type="real64" />
 		<!--timeIntegrationOptionEnum => Time integration enum class value.-->
 		<xsd:attribute name="timeIntegrationOptionEnum" type="geosx::SolidMechanicsLagrangianFEM::timeIntegrationOption" />
+	</xsd:complexType>
+	<xsd:complexType name="PoroelasticType">
+		<xsd:choice minOccurs="0" maxOccurs="unbounded">
+			<xsd:element name="SystemSolverParameters" type="SystemSolverParametersType" maxOccurs="1" />
+		</xsd:choice>
+		<!--gravityVector => (no description available)-->
+		<xsd:attribute name="gravityVector" type="R1Tensor" />
+		<!--maxStableDt => Value of the Maximum Stable Timestep for this solver.-->
+		<xsd:attribute name="maxStableDt" type="real64" />
+	</xsd:complexType>
+	<xsd:complexType name="LaplaceFEMType">
+		<xsd:choice minOccurs="0" maxOccurs="unbounded">
+			<xsd:element name="SystemSolverParameters" type="SystemSolverParametersType" maxOccurs="1" />
+		</xsd:choice>
+		<!--gravityVector => (no description available)-->
+		<xsd:attribute name="gravityVector" type="R1Tensor" />
+		<!--maxStableDt => Value of the Maximum Stable Timestep for this solver.-->
+		<xsd:attribute name="maxStableDt" type="real64" />
+	</xsd:complexType>
+	<xsd:complexType name="HydrofractureType">
+		<xsd:choice minOccurs="0" maxOccurs="unbounded">
+			<xsd:element name="SystemSolverParameters" type="SystemSolverParametersType" maxOccurs="1" />
+		</xsd:choice>
+		<!--gravityVector => (no description available)-->
+		<xsd:attribute name="gravityVector" type="R1Tensor" />
+		<!--maxStableDt => Value of the Maximum Stable Timestep for this solver.-->
+		<xsd:attribute name="maxStableDt" type="real64" />
 	</xsd:complexType>
 	<xsd:complexType name="SolidMechanics_LagrangianFEMType">
 		<xsd:choice minOccurs="0" maxOccurs="unbounded">
@@ -951,15 +947,6 @@
 		<!--capPressureIndex => (no description available)-->
 		<xsd:attribute name="capPressureIndex" type="localIndex" />
 	</xsd:complexType>
-	<xsd:complexType name="HydrofractureType">
-		<xsd:choice minOccurs="0" maxOccurs="unbounded">
-			<xsd:element name="SystemSolverParameters" type="SystemSolverParametersType" maxOccurs="1" />
-		</xsd:choice>
-		<!--gravityVector => (no description available)-->
-		<xsd:attribute name="gravityVector" type="R1Tensor" />
-		<!--maxStableDt => Value of the Maximum Stable Timestep for this solver.-->
-		<xsd:attribute name="maxStableDt" type="real64" />
-	</xsd:complexType>
 	<xsd:complexType name="FunctionsType">
 		<xsd:choice minOccurs="0" maxOccurs="unbounded">
 			<xsd:element name="CompositeFunction" type="CompositeFunctionType" />

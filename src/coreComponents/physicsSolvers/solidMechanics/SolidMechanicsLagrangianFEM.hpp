--- conflicted
+++ resolved
@@ -203,18 +203,12 @@
                                arrayView1d<R1Tensor const> const & u,
                                arrayView1d<R1Tensor const> const & vel,
                                arrayView1d<R1Tensor> const & acc,
-<<<<<<< HEAD
                                arrayView1d< real64 const > const & fluidPressure,
                                arrayView1d< real64 const > const & deltaFluidPressure,
                                real64 const biotCoefficient,
-                               arrayView2d<real64> const & meanStress,
-                               arrayView2d<R2SymTensor> const & devStress,
+                               arrayView2d<R2SymTensor> const & stress,
                                real64 const dt,
                                real64 * const maxStableDt) const
-=======
-                               arrayView2d<R2SymTensor> const & stress,
-                               real64 const dt ) const
->>>>>>> 0d012624
   {
     using ExplicitKernel = SolidMechanicsLagrangianFEMKernels::ExplicitKernel;
     return SolidMechanicsLagrangianFEMKernels::
@@ -228,18 +222,12 @@
                                                         u,
                                                         vel,
                                                         acc,
-<<<<<<< HEAD
                                                         fluidPressure,
                                                         deltaFluidPressure,
                                                         biotCoefficient,
-                                                        meanStress,
-                                                        devStress,
+                                                        stress,
                                                         dt,
                                                         maxStableDt);
-=======
-                                                        stress,
-                                                        dt );
->>>>>>> 0d012624
   }
 
   /**

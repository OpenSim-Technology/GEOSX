--- conflicted
+++ resolved
@@ -241,7 +241,8 @@
 
 void HydrofractureSolver::ResetStateToBeginningOfStep( DomainPartition * const domain )
 {
-<<<<<<< HEAD
+  m_flowSolver->ResetStateToBeginningOfStep(domain);
+  m_solidSolver->ResetStateToBeginningOfStep(domain);
   if( m_couplingTypeOption == couplingTypeOption::ExplicitlyCoupled )
   {
     MeshLevel * const mesh = domain->getMeshBodies()->GetGroup<MeshBody>(0)->getMeshLevel(0);
@@ -276,10 +277,6 @@
 
     setHydrofractureSolverTimeStep = 1;
   }
-=======
-  m_flowSolver->ResetStateToBeginningOfStep(domain);
-  m_solidSolver->ResetStateToBeginningOfStep(domain);
->>>>>>> 6684e5b3
 }
 
 real64 HydrofractureSolver::SolverStep( real64 const & time_n,

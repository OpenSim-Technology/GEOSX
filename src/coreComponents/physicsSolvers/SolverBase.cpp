/*
 * ------------------------------------------------------------------------------------------------------------
 * SPDX-License-Identifier: LGPL-2.1-only
 *
 * Copyright (c) 2018-2019 Lawrence Livermore National Security LLC
 * Copyright (c) 2018-2019 The Board of Trustees of the Leland Stanford Junior University
 * Copyright (c) 2018-2019 Total, S.A
 * Copyright (c) 2019-     GEOSX Contributors
 * All right reserved
 *
 * See top level LICENSE, COPYRIGHT, CONTRIBUTORS, NOTICE, and ACKNOWLEDGEMENTS files for details.
 * ------------------------------------------------------------------------------------------------------------
 */

#include "SolverBase.hpp"
#include "PhysicsSolverManager.hpp"

#include "common/TimingMacros.hpp"
#include "linearAlgebra/utilities/LinearSolverParameters.hpp"
#include "managers/DomainPartition.hpp"

namespace geosx
{

using namespace dataRepository;

SolverBase::SolverBase( std::string const & name,
                        Group * const parent )
  :
  ExecutableGroup( name, parent ),
  m_gravityVector( R1Tensor( 0.0 ) ),
  m_systemSolverParameters( groupKeyStruct::systemSolverParametersString, this ),
  m_cflFactor(),
  m_maxStableDt{ 1e99 },
  m_nextDt(1e99),
  m_dofManager( name )
{
  setInputFlags( InputFlags::OPTIONAL_NONUNIQUE );

  // This enables logLevel filtering
  enableLogLevelInput();

  this->registerWrapper( viewKeyStruct::gravityVectorString, &m_gravityVector, false );

  // This sets a flag to indicate that this object increments time
  this->SetTimestepBehavior( 1 );

  registerWrapper( viewKeyStruct::cflFactorString, &m_cflFactor, false )->
    setApplyDefaultValue( 0.5 )->
    setInputFlag( InputFlags::OPTIONAL )->
    setDescription( "Factor to apply to the `CFL condition <http://en.wikipedia.org/wiki/Courant-Friedrichs-Lewy_condition>`_"
                    " when calculating the maximum allowable time step. Values should be in the interval (0,1] " );

  registerWrapper( viewKeyStruct::maxStableDtString, &m_maxStableDt, false )->
    setApplyDefaultValue( 0.5 )->
    setInputFlag( InputFlags::FALSE )->
    setDescription( "Value of the Maximum Stable Timestep for this solver." );

  this->registerWrapper( viewKeyStruct::discretizationString, &m_discretizationName, false )->
    setApplyDefaultValue( "none" )->
    setInputFlag( InputFlags::OPTIONAL )->
    setDescription( "Name of discretization object (defined in the :ref:`NumericalMethodsManager`) to use for this "
                    "solver. For instance, if this is a Finite Element Solver, the name of a :ref:`FiniteElement` "
                    "should be specified. If this is a Finite Volume Method, the name of a :ref:`FiniteVolume` "
                    "discretization should be specified." );

  registerWrapper( viewKeyStruct::targetRegionsString, &m_targetRegions, false )->
    setInputFlag( InputFlags::REQUIRED )->
    setDescription( "Allowable regions that the solver may be applied to. Note that this does not indicate that "
                    "the solver will be applied to these regions, only that allocation will occur such that the "
                    "solver may be applied to these regions. The decision about what regions this solver will be"
                    "applied to rests in the EventManager." );

  registerWrapper( viewKeyStruct::initialDtString, &m_nextDt, false )->
    setApplyDefaultValue( 1e99 )->
    setInputFlag( InputFlags::OPTIONAL )->
    setDescription( "Initial time-step value required by the solver to the event manager." );
}

SolverBase::~SolverBase()
{
//  delete m_linearSolverWrapper;
}

SolverBase::CatalogInterface::CatalogType & SolverBase::GetCatalog()
{
  static SolverBase::CatalogInterface::CatalogType catalog;
  return catalog;
}

Group * SolverBase::CreateChild( string const & childKey, string const & childName )
{
  Group * rval = nullptr;
  if( childKey == SystemSolverParameters::CatalogName() )
  {
    rval = RegisterGroup( childName, &m_systemSolverParameters, 0 );
  }
  else
  {
    GEOS_ERROR( childKey << " is an invalid key to SolverBase child group." );
  }
  return rval;
}

void SolverBase::ExpandObjectCatalogs()
{
  CreateChild( SystemSolverParameters::CatalogName(), SystemSolverParameters::CatalogName() );
}

void SolverBase::PostProcessInput()
{
  if( this->globalGravityVector() != nullptr )
  {
    m_gravityVector = *globalGravityVector();
  }

  SetLinearSolverParameters();
}

void SolverBase::SetLinearSolverParameters()
{
  m_linearSolverParameters.logLevel = m_systemSolverParameters.getLogLevel();

  if ( m_systemSolverParameters.scalingOption() )
  {
    m_linearSolverParameters.scaling.useRowScaling = true;
  }

  if( m_systemSolverParameters.useDirectSolver() )
  {
    m_linearSolverParameters.solverType = "direct";
  }
  else
  {
    m_linearSolverParameters.krylov.maxIterations = m_systemSolverParameters.numKrylovIter();
    m_linearSolverParameters.krylov.tolerance = m_systemSolverParameters.krylovTol();

    if ( m_systemSolverParameters.kspace() > 0 )
    {
      m_linearSolverParameters.krylov.maxRestart = m_systemSolverParameters.kspace();
    }

    if ( m_systemSolverParameters.useBicgstab() )
    {
      m_linearSolverParameters.solverType = "bicgstab";
    }
    else
    {
      m_linearSolverParameters.solverType = "gmres";
    }

    if ( m_systemSolverParameters.useMLPrecond() )
    {
      m_linearSolverParameters.preconditionerType = "amg";

      // TODO hardcoded to match old behavior
      m_linearSolverParameters.amg.cycleType = "W";
      m_linearSolverParameters.amg.smootherType = "ilu";
    }
    else
    {
      m_linearSolverParameters.preconditionerType = "ilut";
      m_linearSolverParameters.ilu.fill = static_cast<int>( m_systemSolverParameters.ilut_fill() );
      m_linearSolverParameters.ilu.threshold = m_systemSolverParameters.ilut_drop();

      // TODO hardcoded to match old behavior
      m_linearSolverParameters.dd.overlap = 1;
    }
  }
}

real64 SolverBase::SolverStep( real64 const & GEOSX_UNUSED_ARG( time_n ),
                               real64 const & GEOSX_UNUSED_ARG( dt ),
                               const integer GEOSX_UNUSED_ARG( cycleNumber ),
                               DomainPartition * const GEOSX_UNUSED_ARG( domain ) )
{
  return 0;
}


void SolverBase::Execute( real64 const time_n,
                          real64 const dt,
                          integer const cycleNumber,
                          integer const GEOSX_UNUSED_ARG( eventCounter ),
                          real64 const GEOSX_UNUSED_ARG( eventProgress ),
                          Group * const domain )
{
  GEOSX_MARK_FUNCTION;
  real64 dtRemaining = dt;
  real64 nextDt = dt;

  SystemSolverParameters * const solverParams = getSystemSolverParameters();
  integer const maxSubSteps = solverParams->maxSubSteps();
  integer subStep = 0;

  for( ; subStep < maxSubSteps && dtRemaining > 0.0; ++subStep )
  {
    real64 const dtAccepted = SolverStep( time_n + (dt - dtRemaining),
                                          nextDt,
                                          cycleNumber,
                                          domain->group_cast<DomainPartition *>() );
    /*
     * Let us check convergence history of previous solve:
     * - number of nonlinear iter.
     * - if the time-step was chopped. Then we can add some heuristics to choose next dt.
     * */
    dtRemaining -= dtAccepted;

    if( dtRemaining > 0.0 )
    {
    	SetNextDt(solverParams, dtAccepted, nextDt);
    	nextDt = std::min(nextDt, dtRemaining);
    }

    if( getLogLevel() >= 1 && dtRemaining > 0.0 )
    {
      GEOS_LOG_LEVEL_RANK_0( 1, getName() << ": sub-step = " << subStep
                                       << ", accepted dt = " << dtAccepted
                                       << ", remaining dt = " << dtRemaining );
    }
  }

  GEOS_ERROR_IF( dtRemaining > 0.0, "Maximum allowed number of sub-steps reached. Consider increasing maxSubSteps." );

  // Decide what to do with the next Dt for the event running the solver.
  SetNextDt(solverParams, nextDt, m_nextDt);
}

void SolverBase::SetNextDt( SystemSolverParameters * const solverParams,
                            real64 const & currentDt,
                            real64 & nextDt )
{
  integer & newtonIter = solverParams->numNewtonIterations();
  int iterCutLimit = std::ceil(solverParams->dtCutIterLimit());
  int iterIncLimit = std::ceil(solverParams->dtIncIterLimit());

  if (newtonIter <  iterIncLimit )
  {
    // Easy convergence, let's double the time-step.
    nextDt = 2*currentDt;
    GEOS_LOG_LEVEL_RANK_0( 2,  getName() << ": Newton solver converged in less than " << iterIncLimit << " iterations, time-step required will be doubled.");
  }else if (newtonIter >  iterCutLimit)
  {
    // Tough convergence let us make the time-step smaller!
    nextDt = currentDt/2;
    GEOS_LOG_LEVEL_RANK_0(2, getName() << ": Newton solver converged in more than " << iterCutLimit << " iterations, time-step required will be halved.");
  }else
  {
    nextDt = currentDt;
  }
}

real64 SolverBase::LinearImplicitStep( real64 const & time_n,
                                       real64 const & dt,
                                       integer const GEOSX_UNUSED_ARG( cycleNumber ),
                                       DomainPartition * const domain,
                                       DofManager & dofManager,
                                       ParallelMatrix & matrix,
                                       ParallelVector & rhs,
                                       ParallelVector & solution )
{
  // call setup for physics solver. Pre step allocations etc.
  ImplicitStepSetup( time_n, dt, domain, dofManager, matrix, rhs, solution );

  // call assemble to fill the matrix and the rhs
  AssembleSystem( time_n, dt, domain, dofManager, matrix, rhs );

  // apply boundary conditions to system
  ApplyBoundaryConditions( time_n, dt, domain, dofManager, matrix, rhs );

  // call the default linear solver on the system
  SolveSystem( dofManager, matrix, rhs, solution );

  // apply the system solution to the fields/variables
  ApplySystemSolution( dofManager, solution, 1.0, domain );

  // final step for completion of timestep. typically secondary variable updates and cleanup.
  ImplicitStepComplete( time_n, dt, domain );

  // return the achieved timestep
  return dt;
}

bool SolverBase::LineSearch( real64 const & time_n,
                             real64 const & dt,
                             integer const GEOSX_UNUSED_ARG( cycleNumber ),
                             DomainPartition * const domain,
                             DofManager const & dofManager,
                             ParallelMatrix & matrix,
                             ParallelVector & rhs,
                             ParallelVector const & solution,
                             real64 const scaleFactor,
                             real64 & lastResidual )
{

  GEOS_LOG_LEVEL_RANK_0(1, "    Beginning line search with last residual = " << std::scientific << lastResidual );
  SystemSolverParameters * const solverParams = getSystemSolverParameters();

  integer const maxNumberLineSearchCuts = solverParams->maxLineSearchCuts();
  real64 const lineSearchCutFactor = solverParams->lineSearchCutFactor();

  // flag to determine if we should solve the system and apply the solution. If the line
  // search fails we just bail.
  bool lineSearchSuccess = false;

  real64 residualNorm = lastResidual;

  // scale factor is value applied to the previous solution. In this case we want to
  // subtract a portion of the previous solution.
  real64 localScaleFactor = -scaleFactor;
  real64 cumulativeScale = scaleFactor;

  // main loop for the line search.
  for( integer lineSearchIteration = 0; lineSearchIteration < maxNumberLineSearchCuts; ++lineSearchIteration )
  {
    m_nlSolverOutputLog.clear();

    // cut the scale factor by half. This means that the scale factors will
    // have values of -0.5, -0.25, -0.125, ...
    localScaleFactor *= lineSearchCutFactor;
    cumulativeScale += localScaleFactor;

    if( !CheckSystemSolution( domain, dofManager, solution, localScaleFactor ) )
    {
      GEOS_LOG_LEVEL_RANK_0( 1, "Line search: " << lineSearchIteration << ", solution check failed" );
      continue;
    }

    ApplySystemSolution( dofManager, solution, localScaleFactor, domain );

    // re-assemble system
    AssembleSystem( time_n, dt, domain, dofManager, matrix, rhs );

    // apply boundary conditions to system
    ApplyBoundaryConditions( time_n, dt, domain, dofManager, matrix, rhs );

    // get residual norm
    residualNorm = CalculateResidualNorm( domain, dofManager, rhs );

    GEOS_LOG_LEVEL_RANK_0( 1, "    Line search "<< lineSearchIteration << std::scientific << " (scale="<<cumulativeScale<<") R = "<< residualNorm );

    // if the residual norm is less than the last residual, we can proceed to the
    // solution step
    if( residualNorm < lastResidual )
    {
      lineSearchSuccess = true;
      break;
    }
  }

  lastResidual = residualNorm;
  return lineSearchSuccess;
}


real64 SolverBase::NonlinearImplicitStep( real64 const & time_n,
                                          real64 const & dt,
                                          integer const cycleNumber,
                                          DomainPartition * const domain,
                                          DofManager const & dofManager,
                                          ParallelMatrix & matrix,
                                          ParallelVector & rhs,
                                          ParallelVector & solution )
{
  GEOSX_MARK_FUNCTION;
  // dt may be cut during the course of this step, so we are keeping a local
  // value to track the achieved dt for this step.
  real64 stepDt = dt;

  SystemSolverParameters * const solverParams = getSystemSolverParameters();

  integer const maxNewtonIter = solverParams->maxIterNewton();
  real64 const newtonTol = solverParams->newtonTol();

  integer const maxNumberDtCuts = solverParams->maxTimeStepCuts();
  real64 const dtCutFactor = solverParams->timeStepCutFactor();

  bool const allowNonConverged = solverParams->allowNonConverged() > 0;

  integer & dtAttempt = solverParams->numdtAttempts();

  // a flag to denote whether we have converged
  integer isConverged = 0;

  // outer loop attempts to apply full timestep, and managed the cutting of the timestep if
  // required.
  for(dtAttempt = 0; dtAttempt < maxNumberDtCuts; ++dtAttempt )
  {
    // reset the solver state, since we are restarting the time step
    if( dtAttempt > 0 )
    {
      ResetStateToBeginningOfStep( domain );
    }

    real64 residualNormZero = 1e99;

    // keep residual from previous iteration in case we need to do a line search
    real64 lastResidual = 1e99;
    integer & newtonIter = solverParams->numNewtonIterations();
    real64 scaleFactor = 1.0;

    // main Newton loop
    for( newtonIter = 0; newtonIter < maxNewtonIter; ++newtonIter )
    {
      // call assemble to fill the matrix and the rhs
      AssembleSystem( time_n, stepDt, domain, dofManager, matrix, rhs );

      // apply boundary conditions to system
      ApplyBoundaryConditions( time_n, stepDt, domain, dofManager, matrix, rhs );

      // get residual norm
      real64 residualNorm = CalculateResidualNorm( domain, dofManager, rhs );

<<<<<<< HEAD
      if(newtonIter == 0)
      {
        residualNormZero = residualNorm;
      }

      GEOS_LOG_LEVEL_RANK_0( 1, "Attempt: " << dtAttempt << ", Newton: " << newtonIter << ", R = " << std::scientific << residualNorm 
                             << " (Rel = " << residualNorm / (residualNormZero+1) << ")" );

=======
>>>>>>> 6eecebbf
      // if the residual norm is less than the Newton tolerance we denote that we have
      // converged and break from the Newton loop immediately.
      if( residualNorm < newtonTol*(residualNormZero+1) ) //)&& newtonIter > 0 )
      {
        isConverged = 1;
        if( getLogLevel() >= 1 )
        {
          char output[100] = {0};
          sprintf( output, " Attempt: %2d, NewtonIter: %2d, R = %4.2e ; ", dtAttempt, newtonIter, residualNorm );
          GEOS_LOG_LEVEL_RANK_0( 1, output << m_nlSolverOutputLog );
          m_nlSolverOutputLog.clear();
        }
        break;
      }


      // do line search in case residual has increased
      if( residualNorm > lastResidual )
      {

        residualNorm = lastResidual;
        bool lineSearchSuccess = LineSearch( time_n, stepDt, cycleNumber, domain, dofManager,
                                             matrix, rhs, solution, scaleFactor, residualNorm );

        // if line search failed, then break out of the main Newton loop. Timestep will be cut.
        if( !lineSearchSuccess )
        {
          GEOS_LOG_LEVEL_RANK_0 ( 1, "    The Line search failed!" );
          break;
        }
      }

      // if using adaptive Krylov tolerance scheme, update tolerance.
      // TODO: need to combine overlapping usage on LinearSolverParameters and SystemSolverParamters
      if(solverParams->useAdaptiveKrylovTol())
      {
        solverParams->m_krylovTol = LinearSolverParameters::eisenstatWalker(residualNorm,lastResidual);
      }

      // call the default linear solver on the system
      SolveSystem( dofManager, matrix, rhs, solution );

      if( getLogLevel() >= 1 )
      {
        char output[100] = {0};
        sprintf( output, " Attempt: %2d, NewtonIter: %2d, R = %4.2e ; ", dtAttempt, newtonIter, residualNorm );
        GEOS_LOG_LEVEL_RANK_0( 1, output << m_nlSolverOutputLog );
        m_nlSolverOutputLog.clear();
      }

      scaleFactor = ScalingForSystemSolution( domain, dofManager, solution );

      if( !CheckSystemSolution( domain, dofManager, solution, scaleFactor ) )
      {
        // TODO try chopping (similar to line search)
        GEOS_LOG_RANK_0( "  Solution check failed. Newton loop terminated." );
        break;
      }

      // apply the system solution to the fields/variables
      ApplySystemSolution( dofManager, solution, scaleFactor, domain );

      lastResidual = residualNorm;
    }
    if( isConverged )
    {
      // break out of outer loop
      break;
    }
    else    
    {
      // cut timestep, go back to beginning of step and restart the Newton loop
      stepDt *= dtCutFactor;
      GEOS_LOG_LEVEL_RANK_0 ( 1, "New dt = " <<  stepDt );
    }    
  }

  if( !isConverged )
  {
    GEOS_LOG_RANK_0( "Convergence not achieved." );

    if( allowNonConverged )
    {
      GEOS_LOG_RANK_0( "The accepted solution may be inaccurate." );
    }
    else
    {
      GEOS_ERROR( "Nonconverged solutions not allowed. Terminating..." );
    }
  }

  // return the achieved timestep
  return stepDt;
}

real64 SolverBase::ExplicitStep( real64 const & GEOSX_UNUSED_ARG( time_n ),
                                 real64 const & GEOSX_UNUSED_ARG( dt ),
                                 integer const GEOSX_UNUSED_ARG( cycleNumber ),
                                 DomainPartition * const GEOSX_UNUSED_ARG( domain ) )
{
  GEOS_ERROR( "SolverBase::ExplicitStep called!. Should be overridden." );
  return 0;
}

void SolverBase::ImplicitStepSetup( real64 const & GEOSX_UNUSED_ARG( time_n ),
                                    real64 const & GEOSX_UNUSED_ARG( dt ),
                                    DomainPartition * const GEOSX_UNUSED_ARG( domain ),
                                    DofManager & GEOSX_UNUSED_ARG( dofManager ),
                                    ParallelMatrix & GEOSX_UNUSED_ARG( matrix ),
                                    ParallelVector & GEOSX_UNUSED_ARG( rhs ),
                                    ParallelVector & GEOSX_UNUSED_ARG( solution ) )
{
  GEOS_ERROR( "SolverBase::ImplicitStepSetup called!. Should be overridden." );
}

void SolverBase::SetupDofs( DomainPartition const * const GEOSX_UNUSED_ARG( domain ),
                            DofManager & GEOSX_UNUSED_ARG( dofManager ) ) const
{
  GEOS_ERROR( "SolverBase::SetupDofs called!. Should be overridden." );
}

void SolverBase::SetupSystem( DomainPartition * const domain,
                              DofManager & dofManager,
                              ParallelMatrix & matrix,
                              ParallelVector & rhs,
                              ParallelVector & solution )
{
  GEOSX_MARK_FUNCTION;

  dofManager.setMesh( domain, 0, 0 );

  SetupDofs( domain, dofManager );
  dofManager.close();

  dofManager.setSparsityPattern( matrix );
  dofManager.setVector( rhs );
  dofManager.setVector( solution );
}

void SolverBase::AssembleSystem( real64 const GEOSX_UNUSED_ARG( time ),
                                 real64 const GEOSX_UNUSED_ARG( dt ),
                                 DomainPartition * const GEOSX_UNUSED_ARG( domain ),
                                 DofManager const & GEOSX_UNUSED_ARG( dofManager ),
                                 ParallelMatrix & GEOSX_UNUSED_ARG( matrix ),
                                 ParallelVector & GEOSX_UNUSED_ARG( rhs ) )
{
  GEOS_ERROR( "SolverBase::Assemble called!. Should be overridden." );
}

void SolverBase::ApplyBoundaryConditions( real64 const GEOSX_UNUSED_ARG( time ),
                                          real64 const GEOSX_UNUSED_ARG( dt ),
                                          DomainPartition * const GEOSX_UNUSED_ARG( domain ),
                                          DofManager const & GEOSX_UNUSED_ARG( dofManager ),
                                          ParallelMatrix & GEOSX_UNUSED_ARG( matrix ),
                                          ParallelVector & GEOSX_UNUSED_ARG( rhs ) )
{
  GEOS_ERROR( "SolverBase::SolveSystem called!. Should be overridden." );
}

real64
SolverBase::CalculateResidualNorm( DomainPartition const * const GEOSX_UNUSED_ARG( domain ),
                                   DofManager const & GEOSX_UNUSED_ARG( dofManager ),
                                   ParallelVector const & GEOSX_UNUSED_ARG( rhs ) )
{
  GEOS_ERROR( "SolverBase::CalculateResidualNorm called!. Should be overridden." );
  return 0;
}

void SolverBase::SolveSystem( DofManager const & GEOSX_UNUSED_ARG( dofManager ),
                              ParallelMatrix & matrix,
                              ParallelVector & rhs,
                              ParallelVector & solution )
{
  GEOSX_MARK_FUNCTION;
  // Create a solver from the parameter list
  LinearSolver solver( m_linearSolverParameters );

  // Solve using the iterative solver and compare norms with true solution
  solver.solve( matrix, solution, rhs );
}

bool SolverBase::CheckSystemSolution( DomainPartition const * const GEOSX_UNUSED_ARG( domain ),
                                      DofManager const & GEOSX_UNUSED_ARG( dofManager ),
                                      ParallelVector const & GEOSX_UNUSED_ARG( solution ),
                                      real64 const GEOSX_UNUSED_ARG( scalingFactor ) )
{
  return true;
}

real64 SolverBase::ScalingForSystemSolution( DomainPartition const * const GEOSX_UNUSED_ARG( domain ),
                                             DofManager const & GEOSX_UNUSED_ARG( dofManager ),
                                             ParallelVector const & GEOSX_UNUSED_ARG( solution ) )
{
  return 1.0;
}

void SolverBase::ApplySystemSolution( DofManager const & GEOSX_UNUSED_ARG( dofManager ),
                                      ParallelVector const & GEOSX_UNUSED_ARG( solution ),
                                      real64 const GEOSX_UNUSED_ARG( scalingFactor ),
                                      DomainPartition * const GEOSX_UNUSED_ARG( domain ) )
{
  GEOS_ERROR( "SolverBase::ApplySystemSolution called!. Should be overridden." );
}

void SolverBase::ResetStateToBeginningOfStep( DomainPartition * GEOSX_UNUSED_ARG( const ) )
{
  GEOS_ERROR( "SolverBase::ResetStateToBeginningOfStep called!. Should be overridden." );
}

void SolverBase::ImplicitStepComplete( real64 const & GEOSX_UNUSED_ARG( time ),
                                       real64 const & GEOSX_UNUSED_ARG( dt ),
                                       DomainPartition * const GEOSX_UNUSED_ARG( domain ) )
{
  GEOS_ERROR( "SolverBase::ImplicitStepComplete called!. Should be overridden." );
}

R1Tensor const * SolverBase::globalGravityVector() const
{
  R1Tensor const * rval = nullptr;
  if( getParent()->getName() == "Solvers" )
  {
    rval = &(getParent()->getReference<R1Tensor>( viewKeyStruct::gravityVectorString ));
  }

  return rval;
}


} /* namespace ANST */<|MERGE_RESOLUTION|>--- conflicted
+++ resolved
@@ -411,7 +411,6 @@
       // get residual norm
       real64 residualNorm = CalculateResidualNorm( domain, dofManager, rhs );
 
-<<<<<<< HEAD
       if(newtonIter == 0)
       {
         residualNormZero = residualNorm;
@@ -420,8 +419,6 @@
       GEOS_LOG_LEVEL_RANK_0( 1, "Attempt: " << dtAttempt << ", Newton: " << newtonIter << ", R = " << std::scientific << residualNorm 
                              << " (Rel = " << residualNorm / (residualNormZero+1) << ")" );
 
-=======
->>>>>>> 6eecebbf
       // if the residual norm is less than the Newton tolerance we denote that we have
       // converged and break from the Newton loop immediately.
       if( residualNorm < newtonTol*(residualNormZero+1) ) //)&& newtonIter > 0 )

/*
 * ------------------------------------------------------------------------------------------------------------
 * SPDX-License-Identifier: LGPL-2.1-only
 *
 * Copyright (c) 2018-2019 Lawrence Livermore National Security LLC
 * Copyright (c) 2018-2019 The Board of Trustees of the Leland Stanford Junior University
 * Copyright (c) 2018-2019 Total, S.A
 * Copyright (c) 2019-     GEOSX Contributors
 * All right reserved
 *
 * See top level LICENSE, COPYRIGHT, CONTRIBUTORS, NOTICE, and ACKNOWLEDGEMENTS files for details.
 * ------------------------------------------------------------------------------------------------------------
 */

#include "SolverBase.hpp"
#include "PhysicsSolverManager.hpp"

#include "common/TimingMacros.hpp"
#include "linearAlgebra/utilities/LinearSolverParameters.hpp"
#include "managers/DomainPartition.hpp"

namespace geosx
{

using namespace dataRepository;

SolverBase::SolverBase( std::string const & name,
                        Group * const parent )
  :
  ExecutableGroup( name, parent ),
  m_systemSolverParameters( groupKeyStruct::systemSolverParametersString, this ),
  m_cflFactor(),
  m_maxStableDt{ 1e99 },
  m_nextDt(1e99),
  m_dofManager( name ),
  m_nonlinearSolverParameters( groupKeyStruct::nonlinearSolverParametersString, this)
{
  setInputFlags( InputFlags::OPTIONAL_NONUNIQUE );

  // This enables logLevel filtering
  enableLogLevelInput();

  // This sets a flag to indicate that this object increments time
  this->SetTimestepBehavior( 1 );

  registerWrapper( viewKeyStruct::cflFactorString, &m_cflFactor, false )->
    setApplyDefaultValue( 0.5 )->
    setInputFlag( InputFlags::OPTIONAL )->
    setDescription( "Factor to apply to the `CFL condition <http://en.wikipedia.org/wiki/Courant-Friedrichs-Lewy_condition>`_"
                    " when calculating the maximum allowable time step. Values should be in the interval (0,1] " );

  registerWrapper( viewKeyStruct::maxStableDtString, &m_maxStableDt, false )->
    setApplyDefaultValue( 0.5 )->
    setInputFlag( InputFlags::FALSE )->
    setDescription( "Value of the Maximum Stable Timestep for this solver." );

  this->registerWrapper( viewKeyStruct::discretizationString, &m_discretizationName, false )->
    setApplyDefaultValue( "none" )->
    setInputFlag( InputFlags::OPTIONAL )->
    setDescription( "Name of discretization object (defined in the :ref:`NumericalMethodsManager`) to use for this "
                    "solver. For instance, if this is a Finite Element Solver, the name of a :ref:`FiniteElement` "
                    "should be specified. If this is a Finite Volume Method, the name of a :ref:`FiniteVolume` "
                    "discretization should be specified." );

  registerWrapper( viewKeyStruct::targetRegionsString, &m_targetRegions, false )->
    setInputFlag( InputFlags::REQUIRED )->
    setDescription( "Allowable regions that the solver may be applied to. Note that this does not indicate that "
                    "the solver will be applied to these regions, only that allocation will occur such that the "
                    "solver may be applied to these regions. The decision about what regions this solver will be"
                    "applied to rests in the EventManager." );

  registerWrapper( viewKeyStruct::initialDtString, &m_nextDt, false )->
    setApplyDefaultValue( 1e99 )->
    setInputFlag( InputFlags::OPTIONAL )->
    setDescription( "Initial time-step value required by the solver to the event manager." );
}

SolverBase::~SolverBase()
{
//  delete m_linearSolverWrapper;
}

SolverBase::CatalogInterface::CatalogType & SolverBase::GetCatalog()
{
  static SolverBase::CatalogInterface::CatalogType catalog;
  return catalog;
}

Group * SolverBase::CreateChild( string const & childKey, string const & childName )
{
  Group * rval = nullptr;
  if( childKey == SystemSolverParameters::CatalogName() )
  {
    rval = RegisterGroup( childName, &m_systemSolverParameters, 0 );
  }
  else if(childKey == NonlinearSolverParameters::CatalogName() )
  {
    rval = RegisterGroup( childName, &m_nonlinearSolverParameters, 0 );
  }
  else
  {
    GEOSX_ERROR( childKey << " is an invalid key to SolverBase child group." );
  }
  return rval;
}

void SolverBase::ExpandObjectCatalogs()
{
  CreateChild( SystemSolverParameters::CatalogName(), SystemSolverParameters::CatalogName() );
  CreateChild( NonlinearSolverParameters::CatalogName(), NonlinearSolverParameters::CatalogName() );
}

void SolverBase::PostProcessInput()
{
  SetLinearSolverParameters();
}

void SolverBase::SetLinearSolverParameters()
{
  m_linearSolverParameters.logLevel = m_systemSolverParameters.getLogLevel();

  if ( m_systemSolverParameters.scalingOption() )
  {
    m_linearSolverParameters.scaling.useRowScaling = true;
  }

  if( m_systemSolverParameters.useDirectSolver() )
  {
    m_linearSolverParameters.solverType = "direct";
  }
  else
  {
    m_linearSolverParameters.krylov.maxIterations = m_systemSolverParameters.numKrylovIter();
    m_linearSolverParameters.krylov.tolerance = m_systemSolverParameters.krylovTol();

    if ( m_systemSolverParameters.kspace() > 0 )
    {
      m_linearSolverParameters.krylov.maxRestart = m_systemSolverParameters.kspace();
    }

    if ( m_systemSolverParameters.useBicgstab() )
    {
      m_linearSolverParameters.solverType = "bicgstab";
    }
    else
    {
      m_linearSolverParameters.solverType = "gmres";
    }

    if ( m_systemSolverParameters.useMLPrecond() )
    {
      m_linearSolverParameters.preconditionerType = "amg";

      // TODO hardcoded to match old behavior
      m_linearSolverParameters.amg.cycleType = "W";
      m_linearSolverParameters.amg.smootherType = "ilu";
    }
    else
    {
      m_linearSolverParameters.preconditionerType = "ilut";
      m_linearSolverParameters.ilu.fill = static_cast<int>( m_systemSolverParameters.ilut_fill() );
      m_linearSolverParameters.ilu.threshold = m_systemSolverParameters.ilut_drop();

      // TODO hardcoded to match old behavior
      m_linearSolverParameters.dd.overlap = 1;
    }
  }
}

real64 SolverBase::SolverStep( real64 const & GEOSX_UNUSED_PARAM( time_n ),
                               real64 const & GEOSX_UNUSED_PARAM( dt ),
                               const integer GEOSX_UNUSED_PARAM( cycleNumber ),
                               DomainPartition * const GEOSX_UNUSED_PARAM( domain ) )
{
  return 0;
}


void SolverBase::Execute( real64 const time_n,
                          real64 const dt,
                          integer const cycleNumber,
                          integer const GEOSX_UNUSED_PARAM( eventCounter ),
                          real64 const GEOSX_UNUSED_PARAM( eventProgress ),
                          Group * const domain )
{
  GEOSX_MARK_FUNCTION;
  real64 dtRemaining = dt;
  real64 nextDt = dt;

  integer const maxSubSteps = m_nonlinearSolverParameters.m_maxSubSteps;
  integer subStep = 0;

  for( ; subStep < maxSubSteps && dtRemaining > 0.0; ++subStep )
  {
    real64 const dtAccepted = SolverStep( time_n + (dt - dtRemaining),
                                          nextDt,
                                          cycleNumber,
                                          domain->group_cast<DomainPartition *>() );
    /*
     * Let us check convergence history of previous solve:
     * - number of nonlinear iter.
     * - if the time-step was chopped. Then we can add some heuristics to choose next dt.
     * */
    dtRemaining -= dtAccepted;

    if( dtRemaining > 0.0 )
    {
      SetNextDt( dtAccepted, nextDt);
      nextDt = std::min(nextDt, dtRemaining);
    }

    if( getLogLevel() >= 1 && dtRemaining > 0.0 )
    {
      GEOSX_LOG_LEVEL_RANK_0( 1, getName() << ": sub-step = " << subStep
                                       << ", accepted dt = " << dtAccepted
                                       << ", remaining dt = " << dtRemaining );
    }
  }

  GEOSX_ERROR_IF( dtRemaining > 0.0, "Maximum allowed number of sub-steps reached. Consider increasing maxSubSteps." );

  // Decide what to do with the next Dt for the event running the solver.
  SetNextDt( nextDt, m_nextDt);
}

void SolverBase::SetNextDt( real64 const & currentDt,
                            real64 & nextDt )
{
  SetNextDtBasedOnNewtonIter(currentDt, nextDt);
}

void SolverBase::SetNextDtBasedOnNewtonIter( real64 const & currentDt,
                                             real64 & nextDt )
{
  integer & newtonIter = m_nonlinearSolverParameters.m_numNewtonIterations;
  int const iterCutLimit = m_nonlinearSolverParameters.dtCutIterLimit();
  int const iterIncLimit = m_nonlinearSolverParameters.dtIncIterLimit();

  if (newtonIter <  iterIncLimit )
  {
    // Easy convergence, let's double the time-step.
    nextDt = 2*currentDt;
    GEOSX_LOG_LEVEL_RANK_0( 1, getName() << ": Newton solver converged in less than " << iterIncLimit << " iterations, time-step required will be doubled.");
  }
  else if (newtonIter >  iterCutLimit)
  {
    // Tough convergence let us make the time-step smaller!
    nextDt = currentDt/2;
    GEOSX_LOG_LEVEL_RANK_0(1, getName() << ": Newton solver converged in more than " << iterCutLimit << " iterations, time-step required will be halved.");
  }
  else
  {
    nextDt = currentDt;
  }
}

real64 SolverBase::LinearImplicitStep( real64 const & time_n,
                                       real64 const & dt,
                                       integer const GEOSX_UNUSED_PARAM( cycleNumber ),
                                       DomainPartition * const domain,
                                       DofManager & dofManager,
                                       ParallelMatrix & matrix,
                                       ParallelVector & rhs,
                                       ParallelVector & solution )
{
  // call setup for physics solver. Pre step allocations etc.
  ImplicitStepSetup( time_n, dt, domain, dofManager, matrix, rhs, solution );

  // call assemble to fill the matrix and the rhs
  matrix.zero();
  rhs.zero();
  AssembleSystem( time_n, dt, domain, dofManager, matrix, rhs );

  // apply boundary conditions to system
  ApplyBoundaryConditions( time_n, dt, domain, dofManager, matrix, rhs );

  // call the default linear solver on the system
  SolveSystem( dofManager, matrix, rhs, solution );

  // apply the system solution to the fields/variables
  ApplySystemSolution( dofManager, solution, 1.0, domain );

  // final step for completion of timestep. typically secondary variable updates and cleanup.
  ImplicitStepComplete( time_n, dt, domain );

  // return the achieved timestep
  return dt;
}

bool SolverBase::LineSearch( real64 const & time_n,
                             real64 const & dt,
                             integer const GEOSX_UNUSED_PARAM( cycleNumber ),
                             DomainPartition * const domain,
                             DofManager const & dofManager,
                             ParallelMatrix & matrix,
                             ParallelVector & rhs,
                             ParallelVector const & solution,
                             real64 const scaleFactor,
                             real64 & lastResidual )
{
  integer const maxNumberLineSearchCuts = m_nonlinearSolverParameters.m_lineSearchMaxCuts;
  real64 const lineSearchCutFactor = m_nonlinearSolverParameters.m_lineSearchCutFactor;

  // flag to determine if we should solve the system and apply the solution. If the line
  // search fails we just bail.
  bool lineSearchSuccess = false;

  real64 residualNorm = lastResidual;

  // scale factor is value applied to the previous solution. In this case we want to
  // subtract a portion of the previous solution.
  real64 localScaleFactor = -scaleFactor;
  real64 cumulativeScale = scaleFactor;

  // main loop for the line search.
  for( integer lineSearchIteration = 0; lineSearchIteration < maxNumberLineSearchCuts; ++lineSearchIteration )
  {
    // cut the scale factor by half. This means that the scale factors will
    // have values of -0.5, -0.25, -0.125, ...
    localScaleFactor *= lineSearchCutFactor;
    cumulativeScale += localScaleFactor;

    if( !CheckSystemSolution( domain, dofManager, solution, localScaleFactor ) )
    {
      GEOSX_LOG_LEVEL_RANK_0( 1, "        Line search " << lineSearchIteration << ", solution check failed" );
      continue;
    }

    ApplySystemSolution( dofManager, solution, localScaleFactor, domain );

    // re-assemble system
    matrix.zero();
    rhs.zero();
    AssembleSystem( time_n, dt, domain, dofManager, matrix, rhs );

    // apply boundary conditions to system
    ApplyBoundaryConditions( time_n, dt, domain, dofManager, matrix, rhs );

    if( getLogLevel() >= 1 && logger::internal::rank==0 )
    {
      char output[100];
      sprintf(output, "        Line search @ %0.3f:      ",cumulativeScale);
      std::cout<<output;
    }

    // get residual norm
    residualNorm = CalculateResidualNorm( domain, dofManager, rhs );

    if( getLogLevel() >= 1 && logger::internal::rank==0 )
    {
      std::cout<<std::endl;
    }

    // if the residual norm is less than the last residual, we can proceed to the
    // solution step
    if( residualNorm < lastResidual )
    {
      lineSearchSuccess = true;
      break;
    }
  }

  lastResidual = residualNorm;
  return lineSearchSuccess;
}


real64 SolverBase::NonlinearImplicitStep( real64 const & time_n,
                                          real64 const & dt,
                                          integer const cycleNumber,
                                          DomainPartition * const domain,
                                          DofManager const & dofManager,
                                          ParallelMatrix & matrix,
                                          ParallelVector & rhs,
                                          ParallelVector & solution )
{
  GEOSX_MARK_FUNCTION;
  // dt may be cut during the course of this step, so we are keeping a local
  // value to track the achieved dt for this step.
  real64 stepDt = dt;

  integer const maxNewtonIter = m_nonlinearSolverParameters.m_maxIterNewton;
  integer const minNewtonIter = m_nonlinearSolverParameters.m_minIterNewton;
  real64 const newtonTol = m_nonlinearSolverParameters.m_newtonTol;

  integer const maxNumberDtCuts = m_nonlinearSolverParameters.m_maxTimeStepCuts;
  real64 const dtCutFactor = m_nonlinearSolverParameters.m_timeStepCutFactor;

  bool const allowNonConverged = m_nonlinearSolverParameters.m_allowNonConverged > 0;

  integer & dtAttempt = m_nonlinearSolverParameters.m_numdtAttempts;

  // a flag to denote whether we have converged
  integer isConverged = 0;

  // outer loop attempts to apply full timestep, and managed the cutting of the timestep if
  // required.
  for(dtAttempt = 0; dtAttempt < maxNumberDtCuts; ++dtAttempt )
  {
    // reset the solver state, since we are restarting the time step
    if( dtAttempt > 0 )
    {
      ResetStateToBeginningOfStep( domain );
    }

    // keep residual from previous iteration in case we need to do a line search
    real64 lastResidual = 1e99;
    integer & newtonIter = m_nonlinearSolverParameters.m_numNewtonIterations;
    real64 scaleFactor = 1.0;

    // main Newton loop
    for( newtonIter = 0; newtonIter < maxNewtonIter; ++newtonIter )
    {
      if( getLogLevel() >= 1 && logger::internal::rank==0 )
      {
<<<<<<< HEAD
        char output[35] = {0};
        sprintf( output, "    Attempt: %2d, NewtonIter: %2d ; ",
                 dtAttempt, newtonIter );
        std::cout<<output<<std::endl;
=======
        char output[200] = {0};
        sprintf( output, "    Attempt: %2d, NewtonIter: %2d ; ", dtAttempt, newtonIter );
        std::cout << output;
>>>>>>> e3c89995
      }

      // call assemble to fill the matrix and the rhs
      matrix.zero();
      rhs.zero();
      AssembleSystem( time_n, stepDt, domain, dofManager, matrix, rhs );

      // apply boundary conditions to system
      ApplyBoundaryConditions( time_n, stepDt, domain, dofManager, matrix, rhs );

      // TODO: maybe add scale function here?
      // Scale()

      // get residual norm
      real64 residualNorm = CalculateResidualNorm( domain, dofManager, rhs );


      if( getLogLevel() >= 1 && logger::internal::rank==0 )
      {
        if( newtonIter!=0 )
        {
          char output[46] = {0};
          sprintf( output,
                   "Last LinSolve(iter,tol) = (%4d, %4.2e) ; ",
                   m_systemSolverParameters.m_numKrylovIter,
                   m_systemSolverParameters.m_krylovTol);
          std::cout<<output;
        }
        std::cout<<std::endl;

      }


      // if the residual norm is less than the Newton tolerance we denote that we have
      // converged and break from the Newton loop immediately.

      if( residualNorm < newtonTol && newtonIter >= minNewtonIter)
      {
        isConverged = 1;

        break;
      }

      // do line search in case residual has increased
      if( m_nonlinearSolverParameters.m_lineSearchAction>0 && residualNorm > lastResidual )
      {
        residualNorm = lastResidual;
        bool lineSearchSuccess = LineSearch( time_n, stepDt, cycleNumber, domain, dofManager,
                                             matrix, rhs, solution, scaleFactor, residualNorm );


        if( !lineSearchSuccess )
        {
          if( m_nonlinearSolverParameters.m_lineSearchAction==1 )
          {
            GEOSX_LOG_LEVEL_RANK_0( 1, "        Line search failed to produce reduced residual. Accepting iteration.");
          }
          else if( m_nonlinearSolverParameters.m_lineSearchAction==2 )
          {
            // if line search failed, then break out of the main Newton loop. Timestep will be cut.
            GEOSX_LOG_LEVEL_RANK_0( 1, "        Line search failed to produce reduced residual. Exiting Newton Loop.");
            break;
          }
        }

      }

      // if using adaptive Krylov tolerance scheme, update tolerance.
      // TODO: need to combine overlapping usage on LinearSolverParameters and SystemSolverParamters
      if( m_systemSolverParameters.useAdaptiveKrylovTol())
      {
        m_systemSolverParameters.m_krylovTol = LinearSolverParameters::eisenstatWalker(residualNorm,lastResidual);
      }
    
      // call the default linear solver on the system
      SolveSystem( dofManager, matrix, rhs, solution );



      scaleFactor = ScalingForSystemSolution( domain, dofManager, solution );

      if( !CheckSystemSolution( domain, dofManager, solution, scaleFactor ) )
      {
        // TODO try chopping (similar to line search)
        GEOSX_LOG_RANK_0( "    Solution check failed. Newton loop terminated." );
        break;
      }

      // apply the system solution to the fields/variables
      ApplySystemSolution( dofManager, solution, scaleFactor, domain );

      lastResidual = residualNorm;
    }

    if( isConverged )
    {
      break; // out of outer loop
    }
    else    
    {
      // cut timestep, go back to beginning of step and restart the Newton loop
      stepDt *= dtCutFactor;
      GEOSX_LOG_LEVEL_RANK_0 ( 1, "New dt = " <<  stepDt );
    }    
  }

  if( !isConverged )
  {
    GEOSX_LOG_RANK_0( "Convergence not achieved." );

    if( allowNonConverged )
    {
      GEOSX_LOG_RANK_0( "The accepted solution may be inaccurate." );
    }
    else
    {
      GEOSX_ERROR( "Nonconverged solutions not allowed. Terminating..." );
    }
  }

  // return the achieved timestep
  return stepDt;
}

real64 SolverBase::ExplicitStep( real64 const & GEOSX_UNUSED_PARAM( time_n ),
                                 real64 const & GEOSX_UNUSED_PARAM( dt ),
                                 integer const GEOSX_UNUSED_PARAM( cycleNumber ),
                                 DomainPartition * const GEOSX_UNUSED_PARAM( domain ) )
{
  GEOSX_ERROR( "SolverBase::ExplicitStep called!. Should be overridden." );
  return 0;
}

void SolverBase::ImplicitStepSetup( real64 const & GEOSX_UNUSED_PARAM( time_n ),
                                    real64 const & GEOSX_UNUSED_PARAM( dt ),
                                    DomainPartition * const GEOSX_UNUSED_PARAM( domain ),
                                    DofManager & GEOSX_UNUSED_PARAM( dofManager ),
                                    ParallelMatrix & GEOSX_UNUSED_PARAM( matrix ),
                                    ParallelVector & GEOSX_UNUSED_PARAM( rhs ),
                                    ParallelVector & GEOSX_UNUSED_PARAM( solution ) )
{
  GEOSX_ERROR( "SolverBase::ImplicitStepSetup called!. Should be overridden." );
}

void SolverBase::SetupDofs( DomainPartition const * const GEOSX_UNUSED_PARAM( domain ),
                            DofManager & GEOSX_UNUSED_PARAM( dofManager ) ) const
{
  GEOSX_ERROR( "SolverBase::SetupDofs called!. Should be overridden." );
}

void SolverBase::SetupSystem( DomainPartition * const domain,
                              DofManager & dofManager,
                              ParallelMatrix & matrix,
                              ParallelVector & rhs,
                              ParallelVector & solution )
{
  GEOSX_MARK_FUNCTION;

  dofManager.setMesh( domain, 0, 0 );

  SetupDofs( domain, dofManager );
  dofManager.reorderByRank();

  localIndex const numLocalDof = dofManager.numLocalDofs();

  matrix.createWithLocalSize( numLocalDof, numLocalDof, 8, MPI_COMM_GEOSX );
  rhs.createWithLocalSize( numLocalDof, MPI_COMM_GEOSX );
  solution.createWithLocalSize( numLocalDof, MPI_COMM_GEOSX );

  dofManager.setSparsityPattern( matrix );
}

void SolverBase::AssembleSystem( real64 const GEOSX_UNUSED_PARAM( time ),
                                 real64 const GEOSX_UNUSED_PARAM( dt ),
                                 DomainPartition * const GEOSX_UNUSED_PARAM( domain ),
                                 DofManager const & GEOSX_UNUSED_PARAM( dofManager ),
                                 ParallelMatrix & GEOSX_UNUSED_PARAM( matrix ),
                                 ParallelVector & GEOSX_UNUSED_PARAM( rhs ) )
{
  GEOSX_ERROR( "SolverBase::Assemble called!. Should be overridden." );
}

void SolverBase::ApplyBoundaryConditions( real64 const GEOSX_UNUSED_PARAM( time ),
                                          real64 const GEOSX_UNUSED_PARAM( dt ),
                                          DomainPartition * const GEOSX_UNUSED_PARAM( domain ),
                                          DofManager const & GEOSX_UNUSED_PARAM( dofManager ),
                                          ParallelMatrix & GEOSX_UNUSED_PARAM( matrix ),
                                          ParallelVector & GEOSX_UNUSED_PARAM( rhs ) )
{
  GEOSX_ERROR( "SolverBase::SolveSystem called!. Should be overridden." );
}

real64
SolverBase::CalculateResidualNorm( DomainPartition const * const GEOSX_UNUSED_PARAM( domain ),
                                   DofManager const & GEOSX_UNUSED_PARAM( dofManager ),
                                   ParallelVector const & GEOSX_UNUSED_PARAM( rhs ) )
{
  GEOSX_ERROR( "SolverBase::CalculateResidualNorm called!. Should be overridden." );
  return 0;
}

void SolverBase::SolveSystem( DofManager const & GEOSX_UNUSED_PARAM( dofManager ),
                              ParallelMatrix & matrix,
                              ParallelVector & rhs,
                              ParallelVector & solution )
{
  GEOSX_MARK_FUNCTION;
  // Create a solver from the parameter list
  LinearSolver solver( m_linearSolverParameters );

  // Solve using the iterative solver and compare norms with true solution
  solver.solve( matrix, solution, rhs );
}

bool SolverBase::CheckSystemSolution( DomainPartition const * const GEOSX_UNUSED_PARAM( domain ),
                                      DofManager const & GEOSX_UNUSED_PARAM( dofManager ),
                                      ParallelVector const & GEOSX_UNUSED_PARAM( solution ),
                                      real64 const GEOSX_UNUSED_PARAM( scalingFactor ) )
{
  return true;
}

real64 SolverBase::ScalingForSystemSolution( DomainPartition const * const GEOSX_UNUSED_PARAM( domain ),
                                             DofManager const & GEOSX_UNUSED_PARAM( dofManager ),
                                             ParallelVector const & GEOSX_UNUSED_PARAM( solution ) )
{
  return 1.0;
}

void SolverBase::ApplySystemSolution( DofManager const & GEOSX_UNUSED_PARAM( dofManager ),
                                      ParallelVector const & GEOSX_UNUSED_PARAM( solution ),
                                      real64 const GEOSX_UNUSED_PARAM( scalingFactor ),
                                      DomainPartition * const GEOSX_UNUSED_PARAM( domain ) )
{
  GEOSX_ERROR( "SolverBase::ApplySystemSolution called!. Should be overridden." );
}

void SolverBase::ResetStateToBeginningOfStep( DomainPartition * GEOSX_UNUSED_PARAM( const ) )
{
  GEOSX_ERROR( "SolverBase::ResetStateToBeginningOfStep called!. Should be overridden." );
}

void SolverBase::ImplicitStepComplete( real64 const & GEOSX_UNUSED_PARAM( time ),
                                       real64 const & GEOSX_UNUSED_PARAM( dt ),
                                       DomainPartition * const GEOSX_UNUSED_PARAM( domain ) )
{
  GEOSX_ERROR( "SolverBase::ImplicitStepComplete called!. Should be overridden." );
}

R1Tensor const SolverBase::gravityVector() const
{
  R1Tensor rval;
  if (getParent()->group_cast<PhysicsSolverManager const *>() != nullptr)
  {
    rval = getParent()->getReference<R1Tensor>( PhysicsSolverManager::viewKeyStruct::gravityVectorString );
  }
  else
  {
    rval = {0.0,0.0,-9.81};
  }
  return rval;
}


} /* namespace ANST */<|MERGE_RESOLUTION|>--- conflicted
+++ resolved
@@ -413,16 +413,9 @@
     {
       if( getLogLevel() >= 1 && logger::internal::rank==0 )
       {
-<<<<<<< HEAD
         char output[35] = {0};
-        sprintf( output, "    Attempt: %2d, NewtonIter: %2d ; ",
-                 dtAttempt, newtonIter );
-        std::cout<<output<<std::endl;
-=======
-        char output[200] = {0};
         sprintf( output, "    Attempt: %2d, NewtonIter: %2d ; ", dtAttempt, newtonIter );
-        std::cout << output;
->>>>>>> e3c89995
+        std::cout << output << std::endl;
       }
 
       // call assemble to fill the matrix and the rhs

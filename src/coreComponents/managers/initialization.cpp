/*
 * ------------------------------------------------------------------------------------------------------------
 * SPDX-License-Identifier: LGPL-2.1-only
 *
 * Copyright (c) 2018-2019 Lawrence Livermore National Security LLC
 * Copyright (c) 2018-2019 The Board of Trustees of the Leland Stanford Junior University
 * Copyright (c) 2018-2019 Total, S.A
 * Copyright (c) 2019-     GEOSX Contributors
 * All right reserved
 *
 * See top level LICENSE, COPYRIGHT, CONTRIBUTORS, NOTICE, and ACKNOWLEDGEMENTS files for details.
 * ------------------------------------------------------------------------------------------------------------
 */

#include "initialization.hpp"

#include "common/DataTypes.hpp"
#include "common/TimingMacros.hpp"
#include "common/Path.hpp"
#include "cxx-utilities/src/SetFPE.hpp"
#include "cxx-utilities/src/SetSignalHandling.hpp"
#include "cxx-utilities/src/stackTrace.hpp"
#include "linearAlgebra/interfaces/InterfaceTypes.hpp"
#include "mpiCommunications/MpiWrapper.hpp"

// TPL includes
#include <optionparser.h>
#include <umpire/ResourceManager.hpp>

#if defined( GEOSX_USE_CALIPER )
#include <caliper/cali-manager.h>
#include <adiak.hpp>
#endif

// System includes
#include <iomanip>

#if defined( GEOSX_USE_MKL )
#include <mkl.h>
#endif

#if defined( GEOSX_USE_OPENMP )
#include <omp.h>
#endif

<<<<<<< HEAD
#ifdef GEOSX_USE_CUDA
#include <cuda_runtime_api.h>
=======
#if defined( GEOSX_USE_CUDA )
#include <cuda.h>
>>>>>>> b1224b9d
#endif

namespace geosx
{
namespace internal
{

/// Struct containing the parsed command line options.
CommandLineOptions s_commandLineOptions;

#if defined( GEOSX_USE_CALIPER )
cali::ConfigManager s_caliperManager;
#endif

/**
 * @brief For each Umpire::Allocator compute the total high water mark across all ranks
 *        and if using Adiak add statistics about the high water mark.
 */
void addUmpireHighWaterMarks()
{
  umpire::ResourceManager & rm = umpire::ResourceManager::getInstance();

  // Get a list of all the allocators and sort it so that it's in the same order on each rank.
  std::vector< std::string > allocatorNames = rm.getAllocatorNames();
  std::sort( allocatorNames.begin(), allocatorNames.end() );

  // If each rank doesn't have the same number of allocators you can't aggregate them.
  std::size_t const numAllocators = allocatorNames.size();
  std::size_t const minNumAllocators = MpiWrapper::Min( numAllocators );

  if( numAllocators != minNumAllocators )
  {
    GEOSX_WARNING( "Not all ranks have created the same number of umpire allocators, cannot compute high water marks." );
    return;
  }

  // Loop over the allocators.
  constexpr int MAX_NAME_LENGTH = 100;
  char allocatorNameBuffer[ MAX_NAME_LENGTH + 1 ];
  char allocatorNameMinCharsBuffer[ MAX_NAME_LENGTH + 1 ];
  for( std::string const allocatorName : allocatorNames )
  {
    // Skip umpire internal allocators.
    if( allocatorName.rfind( "__umpire_internal", 0 ) == 0 )
      continue;

    GEOSX_ERROR_IF_GT( allocatorName.size(), MAX_NAME_LENGTH );

    memset( allocatorNameBuffer, '\0', sizeof( allocatorNameBuffer ) );
    memcpy( allocatorNameBuffer, allocatorName.data(), allocatorName.size() );

    memset( allocatorNameMinCharsBuffer, '\0', sizeof( allocatorNameMinCharsBuffer ) );

    // Make sure that each rank is looking at the same allocator.
    MpiWrapper::allReduce( allocatorNameBuffer, allocatorNameMinCharsBuffer, MAX_NAME_LENGTH, MPI_MIN, MPI_COMM_GEOSX );
    if( strcmp( allocatorNameBuffer, allocatorNameMinCharsBuffer ) != 0 )
    {
      GEOSX_WARNING( "Not all ranks have an allocator named " << allocatorNameBuffer << ", cannot compute high water mark." );
      continue;
    }

    // Get the total number of bytes allocated with this allocator across ranks.
    // This is a little redundant since
    std::size_t const mark = rm.getAllocator( allocatorName ).getHighWatermark();
    std::size_t const totalMark = MpiWrapper::Sum( mark );
    GEOSX_LOG_RANK_0( "Umpire " << std::setw( 15 ) << allocatorName << " high water mark: " << std::setw( 9 ) << cxx_utilities::calculateSize( totalMark ) );

    pushStatsIntoAdiak( allocatorName + " high water mark", mark );
  }
}

/**
 * @brief Setup Caliper and Adiak.
 */
void setupCaliper()
{
#if defined( GEOSX_USE_CALIPER )
  s_caliperManager.add( s_commandLineOptions.timerOutput.c_str() );
  GEOSX_ERROR_IF( s_caliperManager.error(), "Caliper config error: " << s_caliperManager.error_msg() );
  s_caliperManager.start();

#if defined( GEOSX_USE_MPI )
  adiak::init( &MPI_COMM_GEOSX );
#else
  adiak::init( nullptr );
#endif

  GEOSX_WARNING_IF( !adiak::uid(), "Error getting the user info." );
  GEOSX_WARNING_IF( !adiak::launchdate(), "Error getting the launch date info." );
  GEOSX_WARNING_IF( !adiak::cmdline(), "Error getting the command line args." );
  GEOSX_WARNING_IF( !adiak::clustername(), "Error getting the clustername." );
  GEOSX_WARNING_IF( !adiak::walltime(), "Error getting the walltime." );
  GEOSX_WARNING_IF( !adiak::systime(), "Error getting the systime." );
  GEOSX_WARNING_IF( !adiak::cputime(), "Error getting the cputime." );

  std::string xmlDir, xmlName;
  splitPath( s_commandLineOptions.inputFileName, xmlDir, xmlName );
  adiak::value( "XML File", xmlName );
  adiak::value( "Problem name", s_commandLineOptions.problemName );

  // MPI info
#if defined( GEOSX_USE_MPI )
  adiak::value( "MPI", "On" );
  adiak::value( "mpi ranks", MpiWrapper::Comm_size() );
#else
  adiak::value( "MPI", "Off" );
  adiak::value( "mpi ranks", 1 );
#endif

  // Build info
#if defined( __clang_version__ )
  adiak::value( "compiler", "clang" );
  adiak::value( "compiler version", adiak::version( "clang" __clang_version__ ) );
#elif defined( __INTEL_COMPILER )
  adiak::value( "compiler", "intel" );
  adiak::value( "compiler version", adiak::version( "intel" __INTEL_COMPILER ) );
#elif defined( __GNUC__ )
  adiak::value( "compiler", "gcc" );
  adiak::value( "compiler version", adiak::version( "gcc" __VERSION__ ) );
#else
  adiak::value( "compiler", "unknown" );
  adiak::value ( "compiler version", "unknown" );
#endif

  adiak::value( "build type", GEOSX_CMAKE_BUILD_TYPE );
  adiak::value( "compilation date", __DATE__ );

  // OpenMP info
#if defined( GEOSX_USE_OPENMP )
  std::int64_t const numThreads = omp_get_max_threads();
  adiak::value( "OpenMP", "On" );
#else
  std::int64_t const numThreads = 1;
  adiak::value( "OpenMP", "Off" );
#endif
  pushStatsIntoAdiak( "numThreads", numThreads );

  // CUDA info
  int cudaRuntimeVersion = 0;
  int cudaDriverVersion = 0;
#if defined( GEOSX_USE_CUDA )
  adiak::value( "CUDA", "On" );
  GEOSX_ERROR_IF_NE( cudaSuccess, cudaRuntimeGetVersion( &cudaRuntimeVersion ) );
  GEOSX_ERROR_IF_NE( cudaSuccess, cudaDriverGetVersion( &cudaDriverVersion ) );
#else
  adiak::value( "CUDA", "Off" );
#endif
  adiak::value( "CUDA runtime version", cudaRuntimeVersion );
  adiak::value( "CUDA driver version", cudaDriverVersion );

#endif // defined( GEOSX_USE_CALIPER )
}

/**
 * @brief Finalize Caliper and Adiak if @p mgr is not a nullptr.
 * @param mgr the Caliper manager to finalize.
 */
void finalizeCaliper()
{
#ifdef GEOSX_USE_CALIPER
  adiak::fini();
  s_caliperManager.flush();
#endif
}

/**
 * @class Arg a class inheriting from option::Arg that can parse a command line argument.
 */
struct Arg : public option::Arg
{
  /**
   * @brief Parse an unknown option. Unknown options aren't supported so this throws an error.
   * @param option the option to parse.
   * @return option::ARG_ILLEGAL.
   */
  static option::ArgStatus Unknown( option::Option const & option, bool )
  {
    GEOSX_LOG_RANK( "Unknown option: " << option.name );
    return option::ARG_ILLEGAL;
  }

  /**
   * @brief Parse a non-empty string option.
   * @param option the option to parse.
   * @return option::ARK_OK if the parse was successful, option::ARG_ILLEGAL otherwise.
   */
  static option::ArgStatus NonEmpty( const option::Option & option, bool )
  {
    if((option.arg != nullptr) && (option.arg[0] != 0))
    {
      return option::ARG_OK;
    }

    GEOSX_LOG_RANK( "Error: " << option.name << " requires a non-empty argument!" );
    return option::ARG_ILLEGAL;
  }

  /**
   * @brief Parse a numeric string option.
   * @param option the option to parse.
   * @return option::ARK_OK if the parse was successful, option::ARG_ILLEGAL otherwise.
   */
  static option::ArgStatus Numeric( const option::Option & option, bool )
  {
    char * endptr = nullptr;
    if((option.arg != nullptr) && strtol( option.arg, &endptr, 10 )) {}
    if((endptr != option.arg) && (*endptr == 0))
    {
      return option::ARG_OK;
    }

    GEOSX_LOG_RANK( "Error: " << option.name << " requires a long-int argument!" );
    return option::ARG_ILLEGAL;
  }
};

/**
 * @brief Parse the command line options and populate s_commandLineOptions with the results.
 * @param argc The number of command line arguments.
 * @param argv The command line arguments.
 */
void parseCommandLineOptions( int argc, char * * argv )
{
  // Set the options structs and parse
  enum optionIndex { UNKNOWN, HELP, INPUT, RESTART, XPAR, YPAR, ZPAR, SCHEMA, NONBLOCKING_MPI, PROBLEMNAME, OUTPUTDIR, TIMERS };
  const option::Descriptor usage[] =
  {
    { UNKNOWN, 0, "", "", Arg::Unknown, "USAGE: geosx -i input.xml [options]\n\nOptions:" },
    { HELP, 0, "?", "help", Arg::None, "\t-?, --help" },
    { INPUT, 0, "i", "input", Arg::NonEmpty, "\t-i, --input, \t Input xml filename (required)" },
    { RESTART, 0, "r", "restart", Arg::NonEmpty, "\t-r, --restart, \t Target restart filename" },
    { XPAR, 0, "x", "xpartitions", Arg::Numeric, "\t-x, --x-partitions, \t Number of partitions in the x-direction" },
    { YPAR, 0, "y", "ypartitions", Arg::Numeric, "\t-y, --y-partitions, \t Number of partitions in the y-direction" },
    { ZPAR, 0, "z", "zpartitions", Arg::Numeric, "\t-z, --z-partitions, \t Number of partitions in the z-direction" },
    { SCHEMA, 0, "s", "schema", Arg::NonEmpty, "\t-s, --schema, \t Name of the output schema" },
    { NONBLOCKING_MPI, 0, "b", "use-nonblocking", Arg::None, "\t-b, --use-nonblocking, \t Use non-blocking MPI communication" },
    { PROBLEMNAME, 0, "n", "name", Arg::NonEmpty, "\t-n, --name, \t Name of the problem, used for output" },
    { OUTPUTDIR, 0, "o", "output", Arg::NonEmpty, "\t-o, --output, \t Directory to put the output files" },
    { TIMERS, 0, "t", "timers", Arg::NonEmpty, "\t-t, --timers, \t String specifying the type of timer output." },
    { 0, 0, nullptr, nullptr, nullptr, nullptr }
  };

  argc -= ( argc > 0 );
  argv += ( argc > 0 );
  option::Stats stats( usage, argc, argv );
  option::Option options[ 100 ];//stats.options_max];
  option::Option buffer[ 100 ];//stats.buffer_max];
  option::Parser parse( usage, argc, argv, options, buffer );

  // Handle special cases
  bool const noXML = options[INPUT].count() == 0 && options[SCHEMA].count() == 0;
  if( parse.error() || options[HELP] || (argc == 0) || noXML )
  {
    int columns = getenv( "COLUMNS" ) ? atoi( getenv( "COLUMNS" )) : 80;
    option::printUsage( fwrite, stdout, usage, columns );

    if( !options[HELP] )
    {
      GEOSX_LOG_RANK_0( "Bad input arguments" );
    }

    if( noXML )
    {
      GEOSX_LOG_RANK_0( "An input xml must be specified!" );
    }

    MpiWrapper::Finalize();
    exit( !options[HELP] );
  }

  // Iterate over the remaining inputs
  for( int ii=0; ii<parse.optionsCount(); ++ii )
  {
    option::Option & opt = buffer[ii];
    switch( opt.index() )
    {
      case UNKNOWN:
      {}
      break;
      case HELP:
      {}
      break;
      case INPUT:
      {
        s_commandLineOptions.inputFileName = opt.arg;
      }
      break;
      case RESTART:
      {
        s_commandLineOptions.restartFileName = opt.arg;
        s_commandLineOptions.beginFromRestart = 1;
      }
      break;
      case XPAR:
      {
        s_commandLineOptions.xPartitionsOverride = std::stoi( opt.arg );
        s_commandLineOptions.overridePartitionNumbers = 1;
      }
      break;
      case YPAR:
      {
        s_commandLineOptions.yPartitionsOverride = std::stoi( opt.arg );
        s_commandLineOptions.overridePartitionNumbers = 1;
      }
      break;
      case ZPAR:
      {
        s_commandLineOptions.zPartitionsOverride = std::stoi( opt.arg );
        s_commandLineOptions.overridePartitionNumbers = 1;
      }
      break;
      case NONBLOCKING_MPI:
      {
        s_commandLineOptions.useNonblockingMPI = true;
      }
      break;
      case SCHEMA:
      {
        s_commandLineOptions.schemaName = opt.arg;
      }
      break;
      case PROBLEMNAME:
      {
        s_commandLineOptions.problemName = opt.arg;
      }
      break;
      case OUTPUTDIR:
      {
        s_commandLineOptions.outputDirectory = opt.arg;
      }
      break;
      case TIMERS:
      {
        s_commandLineOptions.timerOutput = opt.arg;
      }
      break;
    }
  }

  if( s_commandLineOptions.problemName == "" )
  {
    std::string & inputFileName = s_commandLineOptions.inputFileName;
    if( inputFileName.length() > 4 && inputFileName.substr( inputFileName.length() - 4, 4 ) == ".xml" )
    {
      string::size_type start = inputFileName.find_last_of( '/' ) + 1;
      if( start >= inputFileName.length())
      {
        start = 0;
      }
      s_commandLineOptions.problemName.assign( inputFileName, start, inputFileName.length() - 4 - start );
    }
    else
    {
      s_commandLineOptions.problemName.assign( inputFileName );
    }
  }
}

} // namespace internal

///////////////////////////////////////////////////////////////////////////////
void basicSetup( int argc, char * argv[], bool const parseCommandLine )
{
  setupMPI( argc, argv );
  setupLogger();
  setupCXXUtils();
  setupOpenMP();
  setupMKL();
  setupLAI( argc, argv );

  if( parseCommandLine )
  {
    internal::parseCommandLineOptions( argc, argv );
  }

  internal::setupCaliper();
}

///////////////////////////////////////////////////////////////////////////////
CommandLineOptions const & getCommandLineOptions()
{ return internal::s_commandLineOptions; }

///////////////////////////////////////////////////////////////////////////////
void overrideInputFileName( std::string const & inputFileName )
{ internal::s_commandLineOptions.inputFileName = inputFileName; }

///////////////////////////////////////////////////////////////////////////////
void basicCleanup()
{
  finalizeLAI();
  finalizeLogger();
  internal::addUmpireHighWaterMarks();
  internal::finalizeCaliper();
  finalizeMPI();
}

///////////////////////////////////////////////////////////////////////////////
void setupLogger()
{
#ifdef GEOSX_USE_MPI
  logger::InitializeLogger( MPI_COMM_GEOSX );
#else
  logger::InitializeLogger();
#endif
}

///////////////////////////////////////////////////////////////////////////////
void finalizeLogger()
{
  logger::FinalizeLogger();
}

///////////////////////////////////////////////////////////////////////////////
void setupCXXUtils()
{
  cxx_utilities::setSignalHandling( cxx_utilities::handler1 );
  cxx_utilities::SetFPE();
}

///////////////////////////////////////////////////////////////////////////////
void setupMKL()
{
#ifdef GEOSX_USE_MKL
  GEOSX_LOG_RANK_0( "MKL max threads: " << mkl_get_max_threads() );
#endif
}

///////////////////////////////////////////////////////////////////////////////
void setupOpenMP()
{
#ifdef GEOSX_USE_OPENMP
  GEOSX_LOG_RANK_0( "Max threads: " << omp_get_max_threads() );
#endif
}

///////////////////////////////////////////////////////////////////////////////
void setupMPI( int argc, char * argv[] )
{
  MpiWrapper::Init( &argc, &argv );
#ifdef GEOSX_USE_MPI
  MPI_Comm_dup( MPI_COMM_WORLD, &MPI_COMM_GEOSX );
#endif
}

///////////////////////////////////////////////////////////////////////////////
void finalizeMPI()
{
  MpiWrapper::Comm_free( MPI_COMM_GEOSX );
  MpiWrapper::Finalize();
}

} // namespace geosx<|MERGE_RESOLUTION|>--- conflicted
+++ resolved
@@ -43,13 +43,8 @@
 #include <omp.h>
 #endif
 
-<<<<<<< HEAD
-#ifdef GEOSX_USE_CUDA
-#include <cuda_runtime_api.h>
-=======
 #if defined( GEOSX_USE_CUDA )
 #include <cuda.h>
->>>>>>> b1224b9d
 #endif
 
 namespace geosx
@@ -287,6 +282,7 @@
     { SCHEMA, 0, "s", "schema", Arg::NonEmpty, "\t-s, --schema, \t Name of the output schema" },
     { NONBLOCKING_MPI, 0, "b", "use-nonblocking", Arg::None, "\t-b, --use-nonblocking, \t Use non-blocking MPI communication" },
     { PROBLEMNAME, 0, "n", "name", Arg::NonEmpty, "\t-n, --name, \t Name of the problem, used for output" },
+    { SUPPRESS_PINNED, 0, "s", "suppress-pinned", Arg::None, "\t-s, --suppress-pinned \t Suppress usage of pinned memory for MPI communication buffers" },
     { OUTPUTDIR, 0, "o", "output", Arg::NonEmpty, "\t-o, --output, \t Directory to put the output files" },
     { TIMERS, 0, "t", "timers", Arg::NonEmpty, "\t-t, --timers, \t String specifying the type of timer output." },
     { 0, 0, nullptr, nullptr, nullptr, nullptr }
@@ -366,6 +362,10 @@
         s_commandLineOptions.useNonblockingMPI = true;
       }
       break;
+    case SUPPRESS_PINNED:
+      {
+        s_commandLineOptions.suppressPinned = true;
+      }
       case SCHEMA:
       {
         s_commandLineOptions.schemaName = opt.arg;

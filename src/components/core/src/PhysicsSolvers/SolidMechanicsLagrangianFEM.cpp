/*
 * NewtonianMechanics.cpp
 *
 *  Created on: Dec 4, 2014
 *      Author: rrsettgast
 */

#include "SolidMechanicsLagrangianFEM.hpp"

#include <vector>
#include <math.h>

// #include "RAJA/RAJA.hxx"
#include "dataRepository/ManagedGroup.hpp"
#include "common/DataTypes.hpp"


namespace geosx
{

namespace dataRepository
{
namespace keys
{
std::string const K = "K";
std::string const Ey = "Ey";
std::string const rho = "rho";
std::string const area = "area";
std::string const barLength = "barLength";
std::string const nElements = "nElements";
}
}

using namespace dataRepository;

SolidMechanics_LagrangianFEM::SolidMechanics_LagrangianFEM( const std::string& name,
                                                            ManagedGroup * const parent ) :
  SolverBase( name, parent )
{}



SolidMechanics_LagrangianFEM::~SolidMechanics_LagrangianFEM()
{
  // TODO Auto-generated destructor stub
}


void SolidMechanics_LagrangianFEM::SetDocumentationNodes()
{
  cxx_utilities::DocumentationNode * const docNode = this->getDocumentationNode();


  docNode->AllocateChildNode( "nElements",
                              keys::nElements,
                              -1,
                              "int32",
                              "int32",
                              "number of elements",
                              "number of elements",
                              "10",
                              "",
                              1,
                              0 );

  docNode->AllocateChildNode( "Ey",
                              keys::Ey,
                              -1,
                              "real64",
                              "real64",
                              "Elastic Young's Modulus",
                              "Elastic Young's Modulus",
                              "1.0e9",
                              "",
                              1,
                              0 );

  docNode->AllocateChildNode( "rho",
                              keys::rho,
                              -1,
                              "real64",
                              "real64",
                              "Initial Density",
                              "Initial Density",
                              "2600.0",
                              "",
                              1,
                              0 );

  docNode->AllocateChildNode( "area",
                              keys::area,
                              -1,
                              "real64",
                              "real64",
                              "cross section area",
                              "cross section area",
                              "1.0",
                              "",
                              1,
                              0 );

  docNode->AllocateChildNode( "barLength",
                              "barLength",
                              -1,
                              "real64",
                              "real64",
                              "reference length",
                              "reference length",
                              "1.0",
                              "",
                              1,
                              0 );
}

void SolidMechanics_LagrangianFEM::ReadXML( pugi::xml_node const & solverNode )
{
  SolverBase::ReadXML(solverNode);

<<<<<<< HEAD
  docNode.m_shortDescription = "Physics solver to perform enforcement of equations of motion, or static equilibrium on a Lagrangian FEM mesh";
=======
>>>>>>> ca159fc5

  cxx_utilities::DocumentationNode docVar;

  *(this->getData<int>(keys::nElements)) = solverNode.attribute("nElements").as_int(10);



  *(this->getData<real64>(keys::Ey)) = solverNode.attribute("Ey").as_double(10.0e9);

  *(this->getData<real64>(keys::rho)) = solverNode.attribute("rho").as_double(2650.0);


  *(this->getData<real64>(keys::area)) = solverNode.attribute("area").as_double(1.0);
  *(this->getData<real64>(keys::barLength)) = solverNode.attribute("barLength").as_double(1.0);
}


void SolidMechanics_LagrangianFEM::Registration( ManagedGroup * const domain )
{
  SolverBase::Registration( domain );

  ManagedGroup& nodes = domain->RegisterGroup<ManagedGroup>(keys::FEM_Nodes);
  ManagedGroup& elems = domain->RegisterGroup<ManagedGroup>(keys::FEM_Elements);

  nodes.RegisterViewWrapper<real64_array>(keys::TotalDisplacement);
  nodes.RegisterViewWrapper<real64_array>(keys::IncrementalDisplacement);
  nodes.RegisterViewWrapper<real64_array>(keys::Velocity);
  nodes.RegisterViewWrapper<real64_array>(keys::Acceleration);

  elems.RegisterViewWrapper<real64_array>(keys::Strain);
  elems.RegisterViewWrapper(keys::Force,  rtTypes::TypeIDs::real64_array_id );
  elems.RegisterViewWrapper<real64>(keys::Ey);
  elems.RegisterViewWrapper<real64_array>(keys::K);

  nodes.RegisterViewWrapper<real64_array>(keys::ReferencePosition);
  nodes.RegisterViewWrapper<real64_array>(keys::Mass);

  // Lagrange solver parameters
  this->RegisterViewWrapper<int>(keys::nElements);
  this->RegisterViewWrapper<real64>(keys::Ey);
  this->RegisterViewWrapper<real64>(keys::rho);
  this->RegisterViewWrapper<real64>(keys::area);
  this->RegisterViewWrapper<real64>(keys::barLength);
}


void SolidMechanics_LagrangianFEM::Initialize( dataRepository::ManagedGroup& domain )
{
  ManagedGroup& nodes = domain.GetGroup<ManagedGroup >(keys::FEM_Nodes);
  ManagedGroup& elems = domain.GetGroup<ManagedGroup >(keys::FEM_Elements);

  int& nElements = *(this->getData<int>(keys::nElements));
  real64& Ey = *(this->getData<real64>(keys::Ey));
  real64& rho = *(this->getData<real64>(keys::rho));
  real64& area = *(this->getData<real64>(keys::area));
  real64& barLength = *(this->getData<real64>(keys::barLength));

  // HACK
  nodes.resize(nElements+1);
  elems.resize(nElements);

  ViewWrapper<real64_array>::rtype    X = nodes.getData<real64_array>(keys::ReferencePosition);
  ViewWrapper<real64_array>::rtype mass = nodes.getData<real64_array>(keys::Mass);
  ViewWrapper<real64_array>::rtype K = elems.getData<real64_array>(keys::K);


  std::cout<<"sound speed = "<<sqrt(Ey/rho)<<std::endl;
//  std::cout<<1.0/0.0<<std::endl;
  for( localIndex a=0 ; a<nodes.size() ; ++a )
  {
    X[a] = a * ( barLength/(nElements+1));
  }

  for( localIndex k=0 ; k<elems.size() ; ++k )
  {
    double dx = barLength / nElements;
    mass[k] += rho * area * dx / 2;
    mass[k+1] += rho * area * dx / 2;
    K[k] = Ey*area*dx;
  }

}

void SolidMechanics_LagrangianFEM::TimeStep( real64 const& time_n,
                                             real64 const& dt,
                                             const int cycleNumber,
                                             ManagedGroup& domain )
{
  TimeStepExplicit( time_n, dt, cycleNumber, domain );
}

void SolidMechanics_LagrangianFEM::TimeStepExplicit( real64 const& time_n,
                                                     real64 const& dt,
                                                     const int cycleNumber,
                                                     ManagedGroup& domain )
{
  ManagedGroup& nodes = domain.GetGroup<ManagedGroup>(keys::FEM_Nodes);
  ManagedGroup& elems = domain.GetGroup<ManagedGroup>(keys::FEM_Elements);

  localIndex const numNodes = nodes.size();
  localIndex const numElems = elems.size();

  ViewWrapper<real64_array>::rtype          X = nodes.getData<real64_array>(keys::ReferencePosition);
  ViewWrapper<real64_array>::rtype          u = nodes.getData<real64_array>(keys::TotalDisplacement);
  ViewWrapper<real64_array>::rtype       uhat = nodes.getData<real64_array>(keys::IncrementalDisplacement);
  ViewWrapper<real64_array>::rtype       vel  = nodes.getData<real64_array>(keys::Velocity);
  ViewWrapper<real64_array>::rtype       acc  = nodes.getData<real64_array>(keys::Acceleration);
  ViewWrapper<real64_array>::rtype_const mass = nodes.getWrapper<real64_array>(keys::Mass).data();

  ViewWrapper<real64_array>::rtype    Felem = elems.getData<real64_array>(keys::Force);
  ViewWrapper<real64_array>::rtype   Strain = elems.getData<real64_array>(keys::Strain);
  ViewWrapper<real64_array>::rtype_const  K = elems.getData<real64_array>(keys::K);


//  ViewWrapper<real64_array>::rtype          X2 = nodes.GetData(keys::ReferencePosition);


  Integration::OnePoint( acc, vel, dt/2, numNodes );
  vel[0] = 1.0;
  Integration::OnePoint( vel, uhat, u, dt, numNodes );

  for( localIndex a=0 ; a<numElems ; ++a )
  {
    acc[a] = 0.0;
  }

  for( localIndex k=0 ; k<numElems ; ++k )
  {
    Strain[k] = ( u[k+1] - u[k] ) / ( X[k+1] - X[k] );
    Felem[k] = K[k] * Strain[k];
    acc[k]   += Felem[k];
    acc[k+1] -= Felem[k];
  }

  for( localIndex a=0 ; a<numNodes ; ++a )
  {
    acc[a] /= mass[a];
  }
  Integration::OnePoint( acc, vel, dt/2, numNodes );
  vel[0] = 1.0;


  printf(" %6.5f : ", time_n + dt );
  for( localIndex a=0 ; a<numNodes ; ++a )
  {
    printf(" %4.2f ",vel[a] );
//    std::cout<<vel[a]<<std::endl;
  }
  printf("\n" );

  (void) time_n;
  (void) cycleNumber;
}


REGISTER_CATALOG_ENTRY( SolverBase, SolidMechanics_LagrangianFEM, std::string const &, ManagedGroup * const )
} /* namespace ANST */<|MERGE_RESOLUTION|>--- conflicted
+++ resolved
@@ -50,6 +50,7 @@
 {
   cxx_utilities::DocumentationNode * const docNode = this->getDocumentationNode();
 
+  docNode.m_shortDescription = "Physics solver to perform enforcement of equations of motion, or static equilibrium on a Lagrangian FEM mesh";
 
   docNode->AllocateChildNode( "nElements",
                               keys::nElements,
@@ -115,11 +116,6 @@
 void SolidMechanics_LagrangianFEM::ReadXML( pugi::xml_node const & solverNode )
 {
   SolverBase::ReadXML(solverNode);
-
-<<<<<<< HEAD
-  docNode.m_shortDescription = "Physics solver to perform enforcement of equations of motion, or static equilibrium on a Lagrangian FEM mesh";
-=======
->>>>>>> ca159fc5
 
   cxx_utilities::DocumentationNode docVar;
 

/*
 * ------------------------------------------------------------------------------------------------------------
 * SPDX-License-Identifier: LGPL-2.1-only
 *
 * Copyright (c) 2018-2019 Lawrence Livermore National Security LLC
 * Copyright (c) 2018-2019 The Board of Trustees of the Leland Stanford Junior University
 * Copyright (c) 2018-2019 Total, S.A
 * Copyright (c) 2019-     GEOSX Contributors
 * All right reserved
 *
 * See top level LICENSE, COPYRIGHT, CONTRIBUTORS, NOTICE, and ACKNOWLEDGEMENTS files for details.
 * ------------------------------------------------------------------------------------------------------------
 */


/**
 * @file solidSelector.hpp
 */

#ifndef GEOSX_CONSTITUTIVE_SOLID_SOLIDSELECTOR_HPP_
#define GEOSX_CONSTITUTIVE_SOLID_SOLIDSELECTOR_HPP_

#include "LinearElasticIsotropic.hpp"
<<<<<<< HEAD
#include "LinearViscoElasticIsotropic.hpp"
=======
#include "LinearElasticAnisotropic.hpp"
>>>>>>> 6684e5b3

namespace geosx
{
namespace constitutive
{


template< typename LAMBDA >
bool constitutiveUpdatePassThru( constitutive::ConstitutiveBase * const constitutiveRelation,
                                 LAMBDA && lambda )
{
  bool rval = true;
  if( dynamic_cast<LinearElasticIsotropic * >( constitutiveRelation ) )
  {
    lambda( static_cast<LinearElasticIsotropic & >( *constitutiveRelation) );
  }
<<<<<<< HEAD
  else if( dynamic_cast<LinearViscoElasticIsotropic * >( constitutiveRelation ) )
  {
    lambda( static_cast<LinearViscoElasticIsotropic & >( *constitutiveRelation) );
=======
  else if( dynamic_cast<LinearElasticAnisotropic * >( constitutiveRelation ) )
  {
#if !defined(__CUDA_ARCH__)
    lambda( static_cast<LinearElasticAnisotropic & >( *constitutiveRelation) );
#else
    GEOS_ERROR( "Cannot call kernel using constitutiveUpdatePassThru. "
                "Too many parameters in LinearElasticAnisotropic::KernelWrapper");
#endif
>>>>>>> 6684e5b3
  }
  else
  {
    rval = false;
  }

  return rval;
}

}
}

#endif /* GEOSX_CONSTITUTIVE_SOLID_SOLIDSELECTOR_HPP_ */<|MERGE_RESOLUTION|>--- conflicted
+++ resolved
@@ -21,11 +21,8 @@
 #define GEOSX_CONSTITUTIVE_SOLID_SOLIDSELECTOR_HPP_
 
 #include "LinearElasticIsotropic.hpp"
-<<<<<<< HEAD
 #include "LinearViscoElasticIsotropic.hpp"
-=======
 #include "LinearElasticAnisotropic.hpp"
->>>>>>> 6684e5b3
 
 namespace geosx
 {
@@ -42,11 +39,10 @@
   {
     lambda( static_cast<LinearElasticIsotropic & >( *constitutiveRelation) );
   }
-<<<<<<< HEAD
   else if( dynamic_cast<LinearViscoElasticIsotropic * >( constitutiveRelation ) )
   {
     lambda( static_cast<LinearViscoElasticIsotropic & >( *constitutiveRelation) );
-=======
+  }
   else if( dynamic_cast<LinearElasticAnisotropic * >( constitutiveRelation ) )
   {
 #if !defined(__CUDA_ARCH__)
@@ -55,7 +51,6 @@
     GEOS_ERROR( "Cannot call kernel using constitutiveUpdatePassThru. "
                 "Too many parameters in LinearElasticAnisotropic::KernelWrapper");
 #endif
->>>>>>> 6684e5b3
   }
   else
   {

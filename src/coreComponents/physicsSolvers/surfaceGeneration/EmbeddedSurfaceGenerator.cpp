/*
 * ------------------------------------------------------------------------------------------------------------
 * SPDX-License-Identifier: LGPL-2.1-only
 *
 * Copyright (c) 2018-2019 Lawrence Livermore National Security LLC
 * Copyright (c) 2018-2019 The Board of Trustees of the Leland Stanford Junior University
 * Copyright (c) 2018-2019 Total, S.A
 * Copyright (c) 2019-     GEOSX Contributors
 * All right reserved
 *
 * See top level LICENSE, COPYRIGHT, CONTRIBUTORS, NOTICE, and ACKNOWLEDGEMENTS files for details.
 * ------------------------------------------------------------------------------------------------------------
 */

/**
 * @file EmbeddedSurfaceGenerator.cpp
 */

#include "EmbeddedSurfaceGenerator.hpp"

#include "mpiCommunications/CommunicationTools.hpp"
#include "mpiCommunications/NeighborCommunicator.hpp"
#include "mpiCommunications/SpatialPartition.hpp"
#include "finiteElement/FiniteElementDiscretizationManager.hpp"
#include "finiteVolume/FiniteVolumeManager.hpp"
#include "finiteVolume/FluxApproximationBase.hpp"
#include "managers/NumericalMethodsManager.hpp"
#include "mesh/EmbeddedSurfaceRegion.hpp"
#include "meshUtilities/ComputationalGeometry.hpp"
#include "physicsSolvers/solidMechanics/SolidMechanicsLagrangianFEMKernels.hpp"
#include "meshUtilities/SimpleGeometricObjects/GeometricObjectManager.hpp"
#include "meshUtilities/SimpleGeometricObjects/BoundedPlane.hpp"

#ifdef USE_GEOSX_PTP
#include "physicsSolvers/GEOSX_PTP/ParallelTopologyChange.hpp"
#endif
#include <set>

namespace geosx
{
using namespace dataRepository;
using namespace constitutive;

EmbeddedSurfaceGenerator::EmbeddedSurfaceGenerator( const std::string & name,
                                                    Group * const parent ):
  SolverBase( name, parent ),
  m_solidMaterialName( "" )
{
  registerWrapper( viewKeyStruct::solidMaterialNameString, &m_solidMaterialName, 0 )->
    setInputFlag( InputFlags::REQUIRED )->
    setDescription( "Name of the solid material used in solid mechanic solver" );

  registerWrapper( viewKeyStruct::fractureRegionNameString, &m_fractureRegionName, 0 )->
    setInputFlag( dataRepository::InputFlags::OPTIONAL )->
    setApplyDefaultValue( "FractureRegion" );
}

EmbeddedSurfaceGenerator::~EmbeddedSurfaceGenerator()
{}

void EmbeddedSurfaceGenerator::RegisterDataOnMesh( Group * const MeshBodies )
{
  for( auto & mesh : MeshBodies->GetSubGroups() )
  {
    MeshLevel * const meshLevel = mesh.second->group_cast< MeshBody * >()->getMeshLevel( 0 );

    NodeManager * const nodeManager = meshLevel->getNodeManager();
    EdgeManager * const edgeManager = meshLevel->getEdgeManager();

    nodeManager->registerWrapper< localIndex_array >( ObjectManagerBase::viewKeyStruct::parentIndexString )->
      setApplyDefaultValue( -1 )->
      setPlotLevel( dataRepository::PlotLevel::LEVEL_1 )->
      setDescription( "Parent index of node." );

    nodeManager->registerWrapper< localIndex_array >( ObjectManagerBase::viewKeyStruct::childIndexString )->
      setApplyDefaultValue( -1 )->
      setPlotLevel( dataRepository::PlotLevel::LEVEL_1 )->
      setDescription( "Child index of node." );

    edgeManager->registerWrapper< localIndex_array >( ObjectManagerBase::viewKeyStruct::parentIndexString )->
      setApplyDefaultValue( -1 )->
      setPlotLevel( dataRepository::PlotLevel::LEVEL_1 )->
      setDescription( "Parent index of the edge." );

    edgeManager->registerWrapper< localIndex_array >( ObjectManagerBase::viewKeyStruct::childIndexString )->
      setApplyDefaultValue( -1 )->
      setPlotLevel( dataRepository::PlotLevel::LEVEL_1 )->
      setDescription( "Child index of the edge." );
  }
}

void EmbeddedSurfaceGenerator::InitializePostSubGroups( Group * const problemManager )
{
  /*
   * Here we generate embedded elements for fractures (or faults) that already exist in the domain and
   * were specified in the input file.
   */

  // Get domain
  DomainPartition * domain = problemManager->GetGroup< DomainPartition >( dataRepository::keys::domain );
  // Get geometric object manager
  GeometricObjectManager * geometricObjManager = problemManager->GetGroup< GeometricObjectManager >( "Geometry" );

  // Get meshLevel
<<<<<<< HEAD
  Group     * const meshBodies = domain->getMeshBodies();
  MeshBody  * const meshBody   = meshBodies->GetGroup<MeshBody>(0);
  MeshLevel * const meshLevel  = meshBody->getMeshLevel(0);
=======
  Group * const meshBodies = domain->getMeshBodies();
  MeshBody * const meshBody   = meshBodies->GetGroup< MeshBody >( 0 );
  MeshLevel * const meshLevel  = meshBody->GetGroup< MeshLevel >( 0 );
>>>>>>> 6b8717ce

  // Get managers
  ElementRegionManager * const elemManager = meshLevel->getElemManager();
  NodeManager * const nodeManager = meshLevel->getNodeManager();
  EdgeManager * const edgeManager = meshLevel->getEdgeManager();
  arrayView2d< real64 const, nodes::REFERENCE_POSITION_USD > const & nodesCoord = nodeManager->referencePosition();

  // Get EmbeddedSurfaceSubRegions
  EmbeddedSurfaceRegion * const embeddedSurfaceRegion =
    elemManager->GetRegion< EmbeddedSurfaceRegion >( this->m_fractureRegionName );
  EmbeddedSurfaceSubRegion * const embeddedSurfaceSubRegion =
    embeddedSurfaceRegion->GetSubRegion< EmbeddedSurfaceSubRegion >( 0 );

  // Loop over all the fracture planes
  geometricObjManager->forSubGroups< BoundedPlane >( [&]( BoundedPlane & fracture )
  {
    /* 1. Find out if an element is cut by the fracture or not.
     * Loop over all the elements and for each one of them loop over the nodes and compute the
     * dot product between the distance between the plane center and the node and the normal
     * vector defining the plane. If two scalar products have different signs the plane cuts the
     * cell. If a nodes gives a 0 dot product it has to be neglected or the method won't work.
     */
    R1Tensor planeCenter  = fracture.getCenter();
    R1Tensor normalVector = fracture.getNormal();
    // Initialize variables
    globalIndex nodeIndex;
    integer isPositive, isNegative;
    R1Tensor distVec;

    elemManager->forElementSubRegionsComplete< CellElementSubRegion >(
      [&]( localIndex const er, localIndex const esr, ElementRegionBase &, CellElementSubRegion & subRegion )
    {
      CellElementSubRegion::NodeMapType::ViewTypeConst const & cellToNodes = subRegion.nodeList();
      FixedOneToManyRelation const & cellToEdges = subRegion.edgeList();
      for( localIndex cellIndex =0; cellIndex<subRegion.size(); cellIndex++ )
      {
        isPositive = 0;
        isNegative = 0;
        for( localIndex kn =0; kn<subRegion.numNodesPerElement(); kn++ )
        {
          nodeIndex = cellToNodes[cellIndex][kn];
          distVec  = nodesCoord[nodeIndex];
          distVec -= planeCenter;
          // check if the dot product is zero
          if( Dot( distVec, normalVector ) > 0 )
          {
            isPositive = 1;
          }
          else if( Dot( distVec, normalVector ) < 0 )
          {
            isNegative = 1;
          }
        } // end loop over nodes
        if( isPositive * isNegative == 1 )
        {
          bool added = embeddedSurfaceSubRegion->AddNewEmbeddedSurface( cellIndex,
                                                                        er,
                                                                        esr,
                                                                        *nodeManager,
                                                                        *edgeManager,
                                                                        cellToEdges,
                                                                        &fracture );
          if( added )
            GEOSX_LOG_LEVEL_RANK_0( 2, "Element " << cellIndex << " is fractured" );
        }
      } // end loop over cells
    } );// end loop over subregions
  } );// end loop over thick planes

  GEOSX_LOG_LEVEL_RANK_0( 1, "Number of embedded surface elements: " << embeddedSurfaceSubRegion->size() );
}

void EmbeddedSurfaceGenerator::InitializePostInitialConditions_PreSubGroups( Group * const GEOSX_UNUSED_PARAM ( problemManager ) )
{
  // I don't think there is  much to do here.
}


void EmbeddedSurfaceGenerator::postRestartInitialization( DomainPartition * const GEOSX_UNUSED_PARAM( domain0 ) )
{
  // Not sure about this for now.
  std::cout << "postRestartInitialization \n";
}


real64 EmbeddedSurfaceGenerator::SolverStep( real64 const & GEOSX_UNUSED_PARAM( time_n ),
                                             real64 const & GEOSX_UNUSED_PARAM( dt ),
                                             const int GEOSX_UNUSED_PARAM( cycleNumber ),
                                             DomainPartition * const GEOSX_UNUSED_PARAM( domain ) )
{
  real64 rval = 0;
  /*
   * This should be method that generates new fracture elements based on the propagation criterion of choice.
   */
  return rval;
}

REGISTER_CATALOG_ENTRY( SolverBase,
                        EmbeddedSurfaceGenerator,
                        std::string const &, dataRepository::Group * const )

} /* namespace geosx */<|MERGE_RESOLUTION|>--- conflicted
+++ resolved
@@ -102,15 +102,9 @@
   GeometricObjectManager * geometricObjManager = problemManager->GetGroup< GeometricObjectManager >( "Geometry" );
 
   // Get meshLevel
-<<<<<<< HEAD
-  Group     * const meshBodies = domain->getMeshBodies();
-  MeshBody  * const meshBody   = meshBodies->GetGroup<MeshBody>(0);
-  MeshLevel * const meshLevel  = meshBody->getMeshLevel(0);
-=======
   Group * const meshBodies = domain->getMeshBodies();
   MeshBody * const meshBody   = meshBodies->GetGroup< MeshBody >( 0 );
-  MeshLevel * const meshLevel  = meshBody->GetGroup< MeshLevel >( 0 );
->>>>>>> 6b8717ce
+  MeshLevel * const meshLevel  = meshBody->getMeshLevel( 0 );
 
   // Get managers
   ElementRegionManager * const elemManager = meshLevel->getElemManager();

--- conflicted
+++ resolved
@@ -274,11 +274,7 @@
           real64 const newmarkBeta,
           real64 const newmarkGamma,
           R1Tensor const & gravityVector,
-<<<<<<< HEAD
-          DofManager const * const GEOSX_UNUSED_ARG( dofManager ),
-=======
           DofManager const * const GEOSX_UNUSED_PARAM( dofManager ),
->>>>>>> 48a51b14
           ParallelMatrix * const matrix,
           ParallelVector * const rhs )
   {
@@ -416,11 +412,7 @@
         R1Tensor temp;
         for( integer q=0 ; q<NUM_QUADRATURE_POINTS ; ++q )
         {
-<<<<<<< HEAD
-          R2SymTensor referenceStress = stress(k,q);
-=======
           R2SymTensor referenceStress = stress[ k ][ q ];
->>>>>>> 48a51b14
           if( !fluidPressure.empty() )
           {
             referenceStress.PlusIdentity( - biotCoefficient[0] * (fluidPressure[k] + deltaFluidPressure[k]));
